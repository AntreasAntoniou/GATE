import pathlib
import random
from collections import defaultdict
from concurrent.futures import ProcessPoolExecutor, as_completed
from typing import List, Optional, Tuple

import numpy as np
import pandas as pd
import torch
import torch.nn as nn
import torch.nn.functional as F
import torch.optim as optim
import yaml
from attr import dataclass
from rich import print
from sklearn.model_selection import ShuffleSplit
from tqdm.auto import tqdm

import wandb

task_to_dataset_map = yaml.safe_load(open("notebooks/task_mapping.yaml"))

<<<<<<< HEAD
WANDB_PROJECT_NAME = "gate-evolve-nn-v5"

=======
>>>>>>> 6c59bf2a

@dataclass
class EvaluationResult:
    """
    Class to represent the evaluation result.
    """

    avg_score: float
    min_score: float
    max_score: float
    std_score: float
    combination: Tuple[str, ...]


def compute_loss(
    logits: torch.Tensor, labels: torch.Tensor, metrics: List[str]
) -> torch.Tensor:
    """
    Compute the loss function.

    Args:
        logits (torch.Tensor): The predicted logits.
        labels (torch.Tensor): The target labels.

    Returns:
        torch.Tensor: The computed loss.
    """
    metric_dict = defaultdict(list)
    reverse_value_key_dict = {
<<<<<<< HEAD
        item.split(".")[0]: k
=======
        item.replace("txt", "text").replace("img", "image"): k
>>>>>>> 6c59bf2a
        for k, v in task_to_dataset_map.items()
        for item in v
    }

    # Compute the MSE loss for each pair of logit and label
    mse_losses = F.mse_loss(logits, labels, reduction="none")
<<<<<<< HEAD
    mse_losses = mse_losses.permute(1, 0)
    metric_to_losses_dict = {
        key: value for key, value in zip(metrics, mse_losses)
    }
    # Initialize a dictionary to store metrics and their corresponding losses
    metric_dict = defaultdict(list)
    dataset_dict = defaultdict(list)
    dataset_key_dict = defaultdict(list)
    # Get mean losses across a particular datasets metrics
    for metric, mse_loss in metric_to_losses_dict.items():
        dataset_name = metric.split(".")[0]
        dataset_dict[dataset_name].append(mse_loss)
        dataset_key_dict[dataset_name].append(metric)

    dataset_dict = {
        key: torch.stack(value).mean() for key, value in dataset_dict.items()
    }
    # print(dataset_key_dict)
    metric_key_dict = defaultdict(list)
    # Append losses to corresponding metrics
    for dataset_name, mean_loss in dataset_dict.items():
        metric_dict[reverse_value_key_dict[dataset_name]].append(mean_loss)
        metric_key_dict[reverse_value_key_dict[dataset_name]].append(
            dataset_key_dict[dataset_name]
        )
    # print(metric_key_dict)
=======

    # Initialize a dictionary to store metrics and their corresponding losses
    metric_dict = defaultdict(list)

    # Append losses to corresponding metrics
    for mse_loss, metric in zip(mse_losses, metrics):
        metric_dict[reverse_value_key_dict[metric]].append(mse_loss)

>>>>>>> 6c59bf2a
    # Compute mean per task
    loss_dict = {
        key: torch.stack(value).mean() for key, value in metric_dict.items()
    }

    # Compute overall loss as the mean of all task losses
    loss = torch.stack(list(loss_dict.values())).mean()

    return loss


def mutate_combination(
    combination: Tuple[str, ...], all_metrics: List[str]
) -> Tuple[str, ...]:
    """
    Mutate a combination by removing one metric and adding another.

    Args:
        combination (Tuple[str, ...]): The original combination.
        all_metrics (List[str]): The list of all available metrics.

    Returns:
        Tuple[str, ...]: The mutated combination.
    """
    metric_to_remove = random.choice(combination)
    metric_to_add = random.choice(all_metrics)
    while metric_to_add in combination:
        metric_to_add = random.choice(all_metrics)
    new_combination = list(combination)
    new_combination.remove(metric_to_remove)
    new_combination.append(metric_to_add)
    new_combination = sorted(new_combination)
    new_combination = set(new_combination)
    new_combination = sorted(new_combination)
    return tuple(new_combination)


def reset_parameters(model: nn.Module) -> nn.Module:
    """
    Reset the parameters of a model.

    Args:
        model (nn.Module): The model to reset.
    """
    for layer in model.children():
        if hasattr(layer, "reset_parameters"):
            layer.reset_parameters()
        else:
            reset_parameters(layer)
    return model


def evaluate_combination(
    df: pd.DataFrame,
    input_datasets: Tuple[str, ...],
    epochs: int = 20,
    device: Optional[torch.device] = None,
    target_datasets: Optional[List[str]] = None,
    metrics_to_leave_out: Optional[List[str]] = None,
) -> EvaluationResult:
    """
    Evaluate a combination of metrics on a given dataframe.

    Args:
        df (pd.DataFrame): The input dataframe.
        metric_combination (Tuple[str, ...]): The combination of metrics to evaluate.
        device (torch.device): The device to use for computation.
        epochs (int, optional): The number of training epochs. Defaults to 20.

    Returns:
        EvaluationResult: The evaluation result containing average, minimum,
        maximum, and standard deviation scores.
    """
    if device is None:
        device = torch.device(
            torch.cuda.current_device() if torch.cuda.is_available() else "cpu"
        )

    input_metrics = [
        item
        for item in df.columns
        if any(metric in item for metric in input_datasets)
    ]
    if target_datasets is None:
        target_metrics = list(set(df.columns))
    else:
        target_metrics = [
            item
            for item in df.columns
            if any(metric in item for metric in target_datasets)
        ]
    if metrics_to_leave_out is not None:
        target_metrics = [
            item
            for item in target_metrics
            if all([item != metric for metric in metrics_to_leave_out])
        ]
    x = df[input_metrics].values  # num_models, k
    y = df[target_metrics].values  # num_models, all_metrics
    x = torch.tensor(x).to(device).float()

    y = torch.tensor(y).to(device).float()
    x = (x - x.mean(axis=0)) / x.std(axis=0)
    y = (y - y.mean(axis=0)) / y.std(axis=0)
    kf = ShuffleSplit(n_splits=25, random_state=42, test_size=0.5)
    scores = []
    for train_index, test_index in kf.split(x):
        x_train, x_test = x[train_index], x[test_index]
        y_train, y_test = y[train_index], y[test_index]
<<<<<<< HEAD
        model = nn.Sequential(
            nn.Linear(x_train.shape[1], 100),
            nn.LeakyReLU(),
            # nn.LayerNorm(normalized_shape=(100)),
            # nn.Linear(100, 100),
            # nn.LeakyReLU(),
=======
        torch.manual_seed(42)
        model = nn.Sequential(
            nn.Linear(x_train.shape[1], 100),
            nn.LeakyReLU(),
>>>>>>> 6c59bf2a
            nn.LayerNorm(normalized_shape=(100)),
            nn.Linear(100, y_train.shape[1]),
        ).to(device)
        model = reset_parameters(model)
        optimizer = optim.AdamW(model.parameters(), lr=0.01, weight_decay=0.01)

        # try lasso regression
        for epoch in range(epochs):
            optimizer.zero_grad()
            outputs = model(x_train)
<<<<<<< HEAD
            loss = compute_loss(outputs, y_train, metrics=target_metrics)
            loss.backward()
            optimizer.step()
            y_pred = model(x_test)
            score = compute_loss(y_pred, y_test, metrics=target_metrics)
=======
            loss = compute_loss(outputs, y_train, metrics=input_metrics)
            loss.backward()
            optimizer.step()
            y_pred = model(x_test)
            score = compute_loss(y_pred, y_test, metrics=input_metrics)
>>>>>>> 6c59bf2a

        scores.append(score.cpu().detach().numpy())
    avg_score = np.mean(scores)
    min_score = np.min(scores)
    max_score = np.max(scores)
    std_score = np.std(scores)
    return EvaluationResult(
        avg_score=avg_score,
        min_score=min_score,
        max_score=max_score,
        std_score=std_score,
        combination=input_datasets,
    )


def get_combinations(
    metrics: List[str], max_length: int = 12
) -> List[Tuple[str, ...]]:
    """
    Generate combinations of metrics.

    Args:
        metrics (List[str]): The list of metrics.
        max_length (int, optional): The maximum length of combinations. Defaults to 12.

    Returns:
        List[Tuple[str, ...]]: The generated combinations.
    """
    from itertools import combinations

    out = [i for i in combinations(metrics, max_length)]
    return out


METRICS = sorted(
    set(
        [
            "acdc",
            "ade20k",
            "aircraft",
            "chexpert",
            "cifar100",
            "clevr",
            "clevr-math",
            "coco-10k",
            "coco-164k",
            "cubirds",
            "diabetic",
            "dtextures",
            "flickr30k",
            "food101",
            "fungi",
            "ham10k",
            "hmdb51",
            "imagenet1k",
            "iwildcam",
            "kinetics",
            "mini",
            "newyorkercaptioncontest",
            "nyu",
            "omniglot",
            "pascal",
            "places365",
            "pokemonblipcaptions",
            "ucf",
            "vgg",
            "winoground",
        ]
    )
)


def load_data_as_df(filepath):
    df = pd.read_csv(filepath)

    # Concatenating the header with the first row
    new_headers = [
        f"{col.split('.')[0]}.{df.iloc[0][idx]}"
        for idx, col in enumerate(df.columns)
    ]

    # Setting the new concatenated values as column names
    df.columns = new_headers

    # Removing the first row from the DataFrame
    df = df.drop(df.index[0])

    # Resetting the DataFrame index
    df.reset_index(drop=True, inplace=True)

    columns = df.columns.tolist()[1:]
    model_names = df.columns.tolist()[0]
    # remove all datapoints with less than 50% on imagenet1k.1

    # model_names = df[model_names][1:]
    df = df.fillna(5)
    # Convert all columns (except the first) to numeric
    for col in df.columns[1:]:
        df[col] = pd.to_numeric(df[col], errors="coerce")

    # Drop first column
    df = df.drop(columns=[model_names])

    return df


def main(
    result_csv_path: str | pathlib.Path = "notebooks/03032024-full.csv",
    combination_size: int = 12,
    device: str = "cuda",
):
    """
    Main function for combination optimization.

    Args:
        result_csv_path (str or pathlib.Path): Path to the CSV file containing the results.
        combination_size (int, optional): Size of the combinations to evaluate. Defaults to 12.
    """
    run = wandb.init(
<<<<<<< HEAD
        project=WANDB_PROJECT_NAME,
        name=f"{WANDB_PROJECT_NAME}-k={combination_size}",
=======
        project=f"gate-evolve-nn",
        name=f"gate-evolve-nn-k={combination_size}",
>>>>>>> 6c59bf2a
        entity="machinelearningbrewery",
    )
    df = load_data_as_df(result_csv_path)
    # replace NaNs with 1000
    device = torch.device(device)
    epochs = 20
    num_winners = 50
    num_children = 10
    num_generations = 10
    out = get_combinations(metrics=METRICS, max_length=combination_size)
    random_combinations = random.sample(out, min(1000, len(out)))
    score_combinations = []
    for combination in tqdm(
        random_combinations, desc="Evaluating combinations"
    ):
        score_combinations.append(
            evaluate_combination(
                df=df,
                input_datasets=combination,
                device=device,
                epochs=epochs,
            )
        )

    top_combinations = sorted(score_combinations)[:num_winners]
    run.log(
        {
            "generation": 0,
            "mean_score": np.mean(
                [item.avg_score for item in top_combinations]
            ),
            "std_score": np.std([item.avg_score for item in top_combinations]),
            "min_score": np.min([item.avg_score for item in top_combinations]),
            "max_score": np.max([item.avg_score for item in top_combinations]),
        }
    )

    top_combinations_df = pd.DataFrame(
        [
            {
                "avg_score": item.avg_score,
                "min_score": item.min_score,
                "max_score": item.max_score,
                "std_score": item.std_score,
                "combination": ", ".join(item.combination),
            }
            for item in top_combinations
        ]
    )
    top_combinations_df.to_csv("top_combinations.csv")
    artifact = wandb.Artifact("top_combinations", type="top_combinations")
    artifact.add_file("top_combinations.csv")
    run.log_artifact(artifact)

    for i, item in enumerate(top_combinations):
        print(f"Rank: {i}, Score: {item.avg_score}, Combination: {item}")

    if len(score_combinations) == 1000:
        for i in range(1, num_generations):
            new_combinations = set()
            for item in top_combinations:
                combination = item.combination
                # make list hashable
                combination = tuple(combination)
                new_combinations.add(combination)
                for _ in range(num_children):
                    mutated_combination = mutate_combination(
                        combination, METRICS
                    )
                    new_combinations.add(tuple(mutated_combination))
            score_combinations: List[EvaluationResult] = []
            new_combinations = list(set(new_combinations))
            for combination in tqdm(
                new_combinations, desc="Evaluating mutated combinations"
            ):
                score_combinations.append(
                    evaluate_combination(
                        df=df,
                        input_datasets=combination,
                        device=device,
                        epochs=epochs,
                    )
                )
            # sort by score given that the items are of type EvaluationResult
            top_combinations = sorted(
                score_combinations, key=lambda x: x.avg_score
            )[:num_winners]

            for j, item in enumerate(top_combinations):
                print(f"Generation: {i}, Rank: {j}, Item: {item}")
            print(
                f"logging the following metrics: mean_score: {np.mean([item.avg_score for item in top_combinations])}, std_score: {np.std([item.avg_score for item in top_combinations])}, min_score: {np.min([item.avg_score for item in top_combinations])}, max_score: {np.max([item.avg_score for item in top_combinations])}"
            )
            run.log(
                {
                    "generation": i,
                    "mean_score": np.mean(
                        [item.avg_score for item in top_combinations]
                    ),
                    "std_score": np.std(
                        [item.avg_score for item in top_combinations]
                    ),
                    "min_score": np.min(
                        [item.avg_score for item in top_combinations]
                    ),
                    "max_score": np.max(
                        [item.avg_score for item in top_combinations]
                    ),
                }
            )

            print(
                f"logging the following metrics: mean_score: {np.mean([item.avg_score for item in top_combinations])}, std_score: {np.std([item.avg_score for item in top_combinations])}, min_score: {np.min([item.avg_score for item in top_combinations])}, max_score: {np.max([item.avg_score for item in top_combinations])}"
            )
            # cast to DataFrame given that top_combinations is a list of EvaluationResult and the keys are the attributes of EvaluationResult
            top_combinations_df = pd.DataFrame(
                [
                    {
                        "avg_score": item.avg_score,
                        "min_score": item.min_score,
                        "max_score": item.max_score,
                        "std_score": item.std_score,
                        "combination": ", ".join(item.combination),
                    }
                    for item in top_combinations
                ]
            )
            top_combinations_df.to_csv("top_combinations.csv")
            artifact = wandb.Artifact(
                "top_combinations", type="top_combinations"
            )
            artifact.add_file("top_combinations.csv")
            run.log_artifact(artifact)
    if len(top_combinations[0].combination) > 1:
        remove_one_from_combo_and_reevaluate(
            combinations=top_combinations[0],
            df=df,
            device=device,
            epochs=epochs,
            run=run,
        )
    run.finish()


def remove_one_from_combo_and_reevaluate(
    combinations: EvaluationResult, df, device, epochs, run
):
    combintions_of_one_less = [combinations.combination]

    for feature in combinations.combination:
        new_combination = list(combinations.combination)
        new_combination.remove(feature)
        combintions_of_one_less.append(new_combination)

    results_dict = {}
    for combination in tqdm(
        combintions_of_one_less, desc="Evaluating mutated combinations"
    ):

        missing_feature = list(
            set(combinations.combination) - set(combination)
        )

        missing_feature = (
            missing_feature[0] if len(missing_feature) > 0 else "full"
        )

        scores = evaluate_combination(
            df=df,
            input_datasets=combination,
            device=device,
            epochs=epochs,
            metrics_to_leave_out=[missing_feature],
        )
        exp_name = f"gate-evolve-nn-k={len(combinations.combination)}-loo-{missing_feature}"

        results_dict[exp_name] = {
            "combination": combination,
            "missing_feature": missing_feature,
            "mean": scores.avg_score,
            "std": scores.std_score,
            "min": scores.min_score,
            "max": scores.max_score,
        }

    run.log(results_dict)


def run_job(combination_size, gpu_id):
    csv_path = "notebooks/03032024-full.csv"
    device = f"cuda:{gpu_id}"
    main(
        result_csv_path=csv_path,
        combination_size=combination_size,
        device=device,
    )


if __name__ == "__main__":
<<<<<<< HEAD
    combination_sizes = [i for i in range(1, 31)]  # 1 to 31
=======
    combination_sizes = [14]  # 1 to 31
>>>>>>> 6c59bf2a
    gpu_ids = range(1)  # 0 to 3
    max_workers = 1  # Maximum number of parallel jobs

    # Schedule jobs in a round-robin fashion across GPUs
    jobs = [
        (size, gpu_id)
        for size in combination_sizes
        for gpu_id in [size % len(gpu_ids)]
    ]
    if max_workers == 1:
        for combination_size, gpu_id in jobs:
            run_job(combination_size, gpu_id)
    else:
        with ProcessPoolExecutor(max_workers=max_workers) as executor:
            future_to_job = {
                executor.submit(run_job, combination_size, gpu_id): (
                    combination_size,
                    gpu_id,
                )
                for combination_size, gpu_id in jobs
            }

            for future in as_completed(future_to_job):
                job = future_to_job[future]
                try:
                    future.result()  # You can also capture the return value from `main` if needed
                    print(f"Job {job} completed successfully.")
                except Exception as exc:
                    print(f"Job {job} generated an exception: {exc}.")<|MERGE_RESOLUTION|>--- conflicted
+++ resolved
@@ -1,5 +1,6 @@
 import pathlib
 import random
+from collections import defaultdict
 from collections import defaultdict
 from concurrent.futures import ProcessPoolExecutor, as_completed
 from typing import List, Optional, Tuple
@@ -11,7 +12,9 @@
 import torch.nn.functional as F
 import torch.optim as optim
 import yaml
+import yaml
 from attr import dataclass
+from rich import print
 from rich import print
 from sklearn.model_selection import ShuffleSplit
 from tqdm.auto import tqdm
@@ -20,11 +23,8 @@
 
 task_to_dataset_map = yaml.safe_load(open("notebooks/task_mapping.yaml"))
 
-<<<<<<< HEAD
 WANDB_PROJECT_NAME = "gate-evolve-nn-v5"
 
-=======
->>>>>>> 6c59bf2a
 
 @dataclass
 class EvaluationResult:
@@ -42,6 +42,9 @@
 def compute_loss(
     logits: torch.Tensor, labels: torch.Tensor, metrics: List[str]
 ) -> torch.Tensor:
+def compute_loss(
+    logits: torch.Tensor, labels: torch.Tensor, metrics: List[str]
+) -> torch.Tensor:
     """
     Compute the loss function.
 
@@ -54,18 +57,13 @@
     """
     metric_dict = defaultdict(list)
     reverse_value_key_dict = {
-<<<<<<< HEAD
         item.split(".")[0]: k
-=======
-        item.replace("txt", "text").replace("img", "image"): k
->>>>>>> 6c59bf2a
         for k, v in task_to_dataset_map.items()
         for item in v
     }
 
     # Compute the MSE loss for each pair of logit and label
     mse_losses = F.mse_loss(logits, labels, reduction="none")
-<<<<<<< HEAD
     mse_losses = mse_losses.permute(1, 0)
     metric_to_losses_dict = {
         key: value for key, value in zip(metrics, mse_losses)
@@ -92,16 +90,6 @@
             dataset_key_dict[dataset_name]
         )
     # print(metric_key_dict)
-=======
-
-    # Initialize a dictionary to store metrics and their corresponding losses
-    metric_dict = defaultdict(list)
-
-    # Append losses to corresponding metrics
-    for mse_loss, metric in zip(mse_losses, metrics):
-        metric_dict[reverse_value_key_dict[metric]].append(mse_loss)
-
->>>>>>> 6c59bf2a
     # Compute mean per task
     loss_dict = {
         key: torch.stack(value).mean() for key, value in metric_dict.items()
@@ -154,10 +142,28 @@
     return model
 
 
+def reset_parameters(model: nn.Module) -> nn.Module:
+    """
+    Reset the parameters of a model.
+
+    Args:
+        model (nn.Module): The model to reset.
+    """
+    for layer in model.children():
+        if hasattr(layer, "reset_parameters"):
+            layer.reset_parameters()
+        else:
+            reset_parameters(layer)
+    return model
+
+
 def evaluate_combination(
     df: pd.DataFrame,
     input_datasets: Tuple[str, ...],
+    input_datasets: Tuple[str, ...],
     epochs: int = 20,
+    device: Optional[torch.device] = None,
+    target_datasets: Optional[List[str]] = None,
     device: Optional[torch.device] = None,
     target_datasets: Optional[List[str]] = None,
     metrics_to_leave_out: Optional[List[str]] = None,
@@ -180,17 +186,25 @@
             torch.cuda.current_device() if torch.cuda.is_available() else "cpu"
         )
 
+    if device is None:
+        device = torch.device(
+            torch.cuda.current_device() if torch.cuda.is_available() else "cpu"
+        )
+
     input_metrics = [
         item
         for item in df.columns
         if any(metric in item for metric in input_datasets)
+        if any(metric in item for metric in input_datasets)
     ]
+    if target_datasets is None:
     if target_datasets is None:
         target_metrics = list(set(df.columns))
     else:
         target_metrics = [
             item
             for item in df.columns
+            if any(metric in item for metric in target_datasets)
             if any(metric in item for metric in target_datasets)
         ]
     if metrics_to_leave_out is not None:
@@ -201,7 +215,10 @@
         ]
     x = df[input_metrics].values  # num_models, k
     y = df[target_metrics].values  # num_models, all_metrics
+    x = df[input_metrics].values  # num_models, k
+    y = df[target_metrics].values  # num_models, all_metrics
     x = torch.tensor(x).to(device).float()
+
 
     y = torch.tensor(y).to(device).float()
     x = (x - x.mean(axis=0)) / x.std(axis=0)
@@ -211,42 +228,28 @@
     for train_index, test_index in kf.split(x):
         x_train, x_test = x[train_index], x[test_index]
         y_train, y_test = y[train_index], y[test_index]
-<<<<<<< HEAD
         model = nn.Sequential(
             nn.Linear(x_train.shape[1], 100),
             nn.LeakyReLU(),
             # nn.LayerNorm(normalized_shape=(100)),
             # nn.Linear(100, 100),
             # nn.LeakyReLU(),
-=======
-        torch.manual_seed(42)
-        model = nn.Sequential(
-            nn.Linear(x_train.shape[1], 100),
-            nn.LeakyReLU(),
->>>>>>> 6c59bf2a
             nn.LayerNorm(normalized_shape=(100)),
             nn.Linear(100, y_train.shape[1]),
         ).to(device)
         model = reset_parameters(model)
         optimizer = optim.AdamW(model.parameters(), lr=0.01, weight_decay=0.01)
 
+
         # try lasso regression
         for epoch in range(epochs):
             optimizer.zero_grad()
             outputs = model(x_train)
-<<<<<<< HEAD
             loss = compute_loss(outputs, y_train, metrics=target_metrics)
             loss.backward()
             optimizer.step()
             y_pred = model(x_test)
             score = compute_loss(y_pred, y_test, metrics=target_metrics)
-=======
-            loss = compute_loss(outputs, y_train, metrics=input_metrics)
-            loss.backward()
-            optimizer.step()
-            y_pred = model(x_test)
-            score = compute_loss(y_pred, y_test, metrics=input_metrics)
->>>>>>> 6c59bf2a
 
         scores.append(score.cpu().detach().numpy())
     avg_score = np.mean(scores)
@@ -258,6 +261,7 @@
         min_score=min_score,
         max_score=max_score,
         std_score=std_score,
+        combination=input_datasets,
         combination=input_datasets,
     )
 
@@ -353,6 +357,40 @@
     return df
 
 
+def load_data_as_df(filepath):
+    df = pd.read_csv(filepath)
+
+    # Concatenating the header with the first row
+    new_headers = [
+        f"{col.split('.')[0]}.{df.iloc[0][idx]}"
+        for idx, col in enumerate(df.columns)
+    ]
+
+    # Setting the new concatenated values as column names
+    df.columns = new_headers
+
+    # Removing the first row from the DataFrame
+    df = df.drop(df.index[0])
+
+    # Resetting the DataFrame index
+    df.reset_index(drop=True, inplace=True)
+
+    columns = df.columns.tolist()[1:]
+    model_names = df.columns.tolist()[0]
+    # remove all datapoints with less than 50% on imagenet1k.1
+
+    # model_names = df[model_names][1:]
+    df = df.fillna(5)
+    # Convert all columns (except the first) to numeric
+    for col in df.columns[1:]:
+        df[col] = pd.to_numeric(df[col], errors="coerce")
+
+    # Drop first column
+    df = df.drop(columns=[model_names])
+
+    return df
+
+
 def main(
     result_csv_path: str | pathlib.Path = "notebooks/03032024-full.csv",
     combination_size: int = 12,
@@ -366,15 +404,12 @@
         combination_size (int, optional): Size of the combinations to evaluate. Defaults to 12.
     """
     run = wandb.init(
-<<<<<<< HEAD
         project=WANDB_PROJECT_NAME,
         name=f"{WANDB_PROJECT_NAME}-k={combination_size}",
-=======
-        project=f"gate-evolve-nn",
-        name=f"gate-evolve-nn-k={combination_size}",
->>>>>>> 6c59bf2a
         entity="machinelearningbrewery",
     )
+    df = load_data_as_df(result_csv_path)
+    # replace NaNs with 1000
     df = load_data_as_df(result_csv_path)
     # replace NaNs with 1000
     device = torch.device(device)
@@ -543,10 +578,12 @@
         scores = evaluate_combination(
             df=df,
             input_datasets=combination,
+            input_datasets=combination,
             device=device,
             epochs=epochs,
             metrics_to_leave_out=[missing_feature],
         )
+        exp_name = f"gate-evolve-nn-k={len(combinations.combination)}-loo-{missing_feature}"
         exp_name = f"gate-evolve-nn-k={len(combinations.combination)}-loo-{missing_feature}"
 
         results_dict[exp_name] = {
@@ -572,11 +609,7 @@
 
 
 if __name__ == "__main__":
-<<<<<<< HEAD
     combination_sizes = [i for i in range(1, 31)]  # 1 to 31
-=======
-    combination_sizes = [14]  # 1 to 31
->>>>>>> 6c59bf2a
     gpu_ids = range(1)  # 0 to 3
     max_workers = 1  # Maximum number of parallel jobs
 
