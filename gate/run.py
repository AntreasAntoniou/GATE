import os
from typing import Any, Callable, Optional

from accelerate import Accelerator

# Set environmental variables for better debugging
os.environ["HYDRA_FULL_ERROR"] = "1"
os.environ["TORCH_DISTRIBUTED_DEBUG"] = "DETAIL"


import logging

import hydra
import wandb
from hydra_zen import instantiate
from omegaconf import OmegaConf
from rich import print
from rich.console import Console
from rich.style import Style
from rich.table import Table
from rich.text import Text
from rich.traceback import install
from torch import nn

from gate.boilerplate.callbacks import instantiate_callbacks
from gate.boilerplate.convenience import (
    count_model_parameters,
    get_datasets,
    instantiate_dataloader,
    instantiate_optimizer,
    instantiate_scheduler,
    log_checkpoint_path,
    log_wandb_parameters,
    setup,
)
from gate.boilerplate.core import Learner
from gate.boilerplate.utils import (
    create_hf_model_repo_and_download_maybe,
    pretty_config,
    set_seed,
)
from gate.config.config import collect_config_store
from gate.data.core import GATEDataset
from gate.models.core import GATEModel

# Install rich tracebacks for better visibility during debugging
install()

# Collecting configuration
config_store = collect_config_store()

# Initializing logger
logger = logging.getLogger(__name__)

# logging.getLogger("gate").setLevel(logging.DEBUG)


def pretty_print_parameters(model: nn.Module):
    console = Console()

    table = Table(title=Text("Model Parameters", style=Style(color="green")))

    table.add_column("Name", justify="left", style="cyan")
    table.add_column("Shape", justify="center", style="magenta")
    table.add_column("Data Type", justify="center", style="yellow")
    table.add_column("Device", justify="center", style="green")

    for name, param in model.named_parameters():
        table.add_row(
            Text(str(name), style=Style(color="blue")),
            Text(str(tuple(param.shape)), style=Style(color="red")),
            Text(str(param.dtype), style=Style(color="yellow")),
            Text(str(param.device), style=Style(color="green")),
        )

    console.print(table)
    return table


@hydra.main(config_path=None, config_name="config", version_base=None)
def run(cfg: Any) -> None:
    """
    The main function for training and testing the model.

    Args:
        cfg (Any): The configuration parameters
    """
    accelerator = Accelerator()
    # Pretty print the configuration
    print(pretty_config(cfg, resolve=True))

    os.environ["HF_REPO_PATH"] = cfg.hf_repo_path
    os.environ["HF_CACHE_DIR"] = cfg.hf_cache_dir
    os.environ["CURRENT_EXPERIMENT_DIR"] = cfg.current_experiment_dir

    # Set the seed for reproducibility
    set_seed(seed=cfg.seed)

    ckpt_dict = create_hf_model_repo_and_download_maybe(
        cfg=cfg,
        hf_repo_path=cfg.hf_repo_path,
        hf_cache_dir=cfg.hf_cache_dir,
        resume_from_checkpoint=cfg.resume_from_checkpoint,
        resume=cfg.resume,
    )
    ckpt_path = ckpt_dict["root_filepath"] if ckpt_dict else None

    # Log checkpoint path
    log_checkpoint_path(ckpt_path, cfg)

    logger.info(f"Using checkpoint: {ckpt_path}")

    global_step = setup(ckpt_path, cfg)

    encoder = instantiate(cfg.encoder)
    task_adapted_model = instantiate(cfg.adapter, encoder=encoder)
    transform: Optional[Callable] = task_adapted_model.adapter_transforms

    model: GATEModel = GATEModel(
        config=task_adapted_model.modality_config, model=task_adapted_model
    )
<<<<<<< HEAD
=======
    model = accelerator.prepare(model)

    pretty_print_parameters(model)
>>>>>>> a7f977db

    wandb.init()
    config_dict = OmegaConf.to_container(cfg, resolve=True)
    log_wandb_parameters(config_dict, global_step)

    dataset: GATEDataset = instantiate(cfg.dataset, transforms=transform)
    train_dataset, val_dataset, test_dataset = get_datasets(
        dataset, global_step
    )

    model.meta_data = val_dataset.meta_data

    train_dataloader = instantiate_dataloader(
        cfg, train_dataset, cfg.train_batch_size, shuffle=True
    )
    val_dataloader = instantiate_dataloader(
        cfg, val_dataset, cfg.eval_batch_size, shuffle=False
    )
    test_dataloader = instantiate_dataloader(
        cfg, test_dataset, cfg.eval_batch_size, shuffle=False
    )

    optimizer = instantiate_optimizer(cfg, model)
    scheduler = instantiate_scheduler(cfg, optimizer)

    model, optimizer, scheduler = accelerator.prepare(
        model, optimizer, scheduler
    )

    (
        train_dataloader,
        val_dataloader,
        test_dataloader,
    ) = accelerator.prepare(train_dataloader, val_dataloader, test_dataloader)

    pretty_print_parameters(model)
    wandb.log({"model/num_parameters": count_model_parameters(model)})

    trainer = instantiate(
        cfg.trainer,
        optimizer=optimizer,
        scheduler=scheduler,
    )

    evaluator = instantiate(
        cfg.evaluator,
    )
    # TODO: allow losses and task adapters to be defined at this level

    learner: Learner = instantiate(
        cfg.learner,
        model=model,
        accelerator=accelerator,
        trainer=trainer,
        evaluator=evaluator,
        train_dataloader=train_dataloader,
        val_dataloader=val_dataloader,
        callbacks=instantiate_callbacks(cfg.callbacks),
        resume=ckpt_path,
    )

    if cfg.train:
        learner.train()

    if cfg.test:
        learner.test(test_dataloader=test_dataloader)


if __name__ == "__main__":
    run()<|MERGE_RESOLUTION|>--- conflicted
+++ resolved
@@ -119,12 +119,6 @@
     model: GATEModel = GATEModel(
         config=task_adapted_model.modality_config, model=task_adapted_model
     )
-<<<<<<< HEAD
-=======
-    model = accelerator.prepare(model)
-
-    pretty_print_parameters(model)
->>>>>>> a7f977db
 
     wandb.init()
     config_dict = OmegaConf.to_container(cfg, resolve=True)
