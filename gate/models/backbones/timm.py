--- conflicted
+++ resolved
@@ -238,11 +238,6 @@
         self.vision_model_output_shape = self.vision_model.get_output_shape()[
             "raw_features"
         ]
-<<<<<<< HEAD
-        self.image_num_features = self.vision_model_output_shape[2]
-        self.text_num_features = self.clip.text_embed_dim
-        # self.image_instance_norm = None
-=======
         self.image_num_features = (
             self.vision_model_output_shape[2]
             if num_projection_features is None
@@ -301,7 +296,6 @@
     @property
     def num_in_features_video(self):
         raise NotImplementedError(f"TimmCLIP does not have a video backbone")
->>>>>>> fb1f3f47
 
     def init_weights(self):
         reinit(self)
