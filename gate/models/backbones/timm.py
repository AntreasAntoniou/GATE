from collections import defaultdict
from typing import Optional
from urllib.request import urlopen

import PIL.Image as Image
import timm
import torch
import torch.nn as nn
from timm.data import resolve_data_config
from timm.data.transforms_factory import create_transform
from transformers import CLIPModel, CLIPProcessor
from transformers.models.clip.modeling_clip import CLIPOutput

<<<<<<< HEAD
from dataclasses import dataclass
import PIL
import torch
import torchvision.transforms as T


from gate.models.backbones import (
    Modality,
    image_dim_reshape,
)
=======
from gate.models.backbones import image_dim_reshape
>>>>>>> ed12a1f9
from gate.models.core import reinit

single_to_three_channel = T.Lambda(lambda x: x.repeat(3, 1, 1))


def apply_preprocessing_transforms(transforms, x, modality=Modality.image):
    input_shape = None
    is_5d_tensor = False
    if isinstance(x, PIL.Image.Image) and modality == Modality.image:
        x = T.ToTensor()(x)
        if x.shape[0] == 1:
            x = single_to_three_channel(x)
        x = T.ToPILImage()(x)

    if isinstance(x, torch.Tensor) and modality == Modality.image:
        input_shape = x.shape
        x = image_dim_reshape(x)
        is_5d_tensor = len(x.shape) == 5

    if transforms is not None:
        if isinstance(x, torch.Tensor):
            x = T.ToPILImage()(x)

        x = transforms(x)
        # print(x.shape)

    if (
        input_shape is not None
        and isinstance(x, torch.Tensor)
        and is_5d_tensor
    ):
        x = x.view(input_shape[0], input_shape[1], *x.shape[1:])

    return x


class TimmModel(nn.Module):
    def __init__(
        self,
        model_identifier: str = "hf_hub:timm/vit_large_patch14_clip_224.openai_ft_in12k_in1k",
        pretrained: bool = True,
    ):
        super().__init__()

        self.model = timm.create_model(
            model_name=model_identifier,
            pretrained=pretrained,
            num_classes=0,  # remove classifier nn.Linear
        )

        # get model specific transforms (normalization, resize)
        self.transforms = create_transform(
            **resolve_data_config(self.model.pretrained_cfg, model=self.model)
        )
        print(f"{model_identifier} transforms: {self.transforms}")
        output_shape = self.get_output_shape()["raw_features"]
        print(f"{model_identifier} output shape: {output_shape}")
        self.num_output_features = output_shape[2]
        self.num_patches = output_shape[1]

    def forward(self, x):
        # output is a (1, num_features) shaped tensor

        raw_features = self.model.forward_features(x)
        raw_features_as_sequence = raw_features
        if len(raw_features.shape) == 4:
            feature_shape = raw_features.shape
            if (
                len(feature_shape) == 4
            ):  # this is a 2D CNN, must move channels and h*w around to match b, s, f format
                raw_features_as_sequence = raw_features.permute(
                    [0, 2, 3, 1]
                ).reshape(
                    feature_shape[0], -1, feature_shape[1]
                )  # output should have shape (batch_size, num_patches, num_features)

        features = self.model.forward_head(raw_features, pre_logits=True)
        predictions = self.model.forward_head(raw_features)

        return {
            "classifier": predictions,
            "features": features,
            "raw_features": raw_features_as_sequence,
        }

    def get_transforms(self):
        return {"image": lambda x: self.transforms(x)}

    def get_output_shape(self):
        img = Image.open(
            urlopen(
                "https://huggingface.co/datasets/huggingface/documentation-images/resolve/main/beignets-task-guide.png"
            )
        )
        output_dict = self.forward(self.transforms(img).unsqueeze(0))
        shape_dict = {k: v.shape for k, v in output_dict.items()}
        return shape_dict


class TimmCLIPAdapter(nn.Module):
    def __init__(
        self,
        timm_model_name: str,
        clip_model_name: str,
        pretrained: bool = True,
    ):
        super().__init__()
        self.preprocessor: CLIPProcessor = CLIPProcessor.from_pretrained(
            clip_model_name
        )
        self.tokenizer = self.preprocessor

        self.clip = CLIPModel.from_pretrained(clip_model_name)

        self.vision_model = TimmModel(
            model_identifier=timm_model_name, pretrained=pretrained
        )
        self.text_model = self.clip.text_model

        self.vision_model_output_shape = self.vision_model.get_output_shape()[
            "raw_features"
        ]
        self.image_num_features = self.vision_model_output_shape[2]
        self.text_num_features = self.clip.text_embed_dim

    def init_weights(self):
        reinit(self)

    def forward(
        self,
        image: Optional[torch.Tensor] = None,
        text: Optional[torch.Tensor] = None,
        **kwargs,
    ):
        if image is None and text is None:
            raise ValueError(
                f"Must provide at least one input modality"
                f"to {self.__class__.__name__}"
            )

        output_dict = defaultdict(dict)

        # self.model.forward expects
        # input_ids: Optional[torch.LongTensor] = None,
        # pixel_values: Optional[torch.FloatTensor] = None,
        # attention_mask: Optional[torch.Tensor] = None,
        # position_ids: Optional[torch.LongTensor] = None,
        # return_loss: Optional[bool] = None,
        # output_attentions: Optional[bool] = None,
        # output_hidden_states: Optional[bool] = None,
        # return_dict: Optional[bool] = None,

        if image is not None:
            output_dict["image"] = self.vision_model.forward(image)

        if text is not None:
            text: CLIPOutput = self.text_model(input_ids=text)
            output_dict["text"]["features"] = text.pooler_output
            output_dict["text"]["raw_features"] = text.last_hidden_state

        return output_dict

    def get_transforms(self):
        def image_transforms(x):
            return self.vision_model.transforms(x)

        def text_transforms(x):
            return self.preprocessor(
                text=x, return_tensors="pt", padding=True, truncation=True
            ).input_ids.squeeze(0)

        return {
            "image": lambda x: apply_preprocessing_transforms(
                x=x, transforms=image_transforms, modality=Modality.image
            ),
            "text": lambda x: apply_preprocessing_transforms(
                x=x, transforms=text_transforms, modality=Modality.text
            ),
        }<|MERGE_RESOLUTION|>--- conflicted
+++ resolved
@@ -1,6 +1,9 @@
 from collections import defaultdict
 from typing import Optional
 from urllib.request import urlopen
+
+import PIL.Image as Image
+import timm
 
 import PIL.Image as Image
 import timm
@@ -8,10 +11,11 @@
 import torch.nn as nn
 from timm.data import resolve_data_config
 from timm.data.transforms_factory import create_transform
+from timm.data import resolve_data_config
+from timm.data.transforms_factory import create_transform
 from transformers import CLIPModel, CLIPProcessor
 from transformers.models.clip.modeling_clip import CLIPOutput
 
-<<<<<<< HEAD
 from dataclasses import dataclass
 import PIL
 import torch
@@ -22,9 +26,6 @@
     Modality,
     image_dim_reshape,
 )
-=======
-from gate.models.backbones import image_dim_reshape
->>>>>>> ed12a1f9
 from gate.models.core import reinit
 
 single_to_three_channel = T.Lambda(lambda x: x.repeat(3, 1, 1))
