<<<<<<< HEAD
from typing import Dict, List, Optional

import evaluate
import numpy as np
=======
import time

import evaluate
import monai
>>>>>>> 61349718
import torch
import torch.nn as nn
import torch.nn.functional as F

from gate.boilerplate.utils import get_logger

logger = get_logger(__name__)


def one_hot_encoding(tensor, num_classes, dim):
    # Ensure the tensor is a LongTensor
    tensor = tensor.long()

    # Get the size of the tensor
    size = list(tensor.size())

    # Insert the number of classes at the specified dimension
    size.insert(dim, num_classes)

    # Create a new tensor of zeros with the extended size
    one_hot = torch.zeros(size, device=tensor.device)

    # Use scatter to input the original tensor into the one-hot tensor
    one_hot.scatter_(dim, tensor.unsqueeze(dim), 1)

    return one_hot


<<<<<<< HEAD
class IoUMetric:
    def __init__(
        self,
        num_classes: int,
        ignore_index: int = 255,
        class_idx_to_name: Optional[dict] = None,
    ):
        self.num_classes = num_classes
        self.ignore_index = ignore_index
        self.class_idx_to_name = class_idx_to_name
        self.total_updates = 0

        self.total_area_intersect = torch.zeros(num_classes)
        self.total_area_union = torch.zeros(num_classes)
        self.total_area_pred = torch.zeros(num_classes)
        self.total_area_label = torch.zeros(num_classes)

    def update(self, pred: torch.Tensor, label: torch.Tensor):
        mask = label != self.ignore_index
        pred = pred[mask].cpu()
        label = label[mask].cpu()
        # unique_preds = torch.unique(pred)
        # unique_labels = torch.unique(label)

        # print(f"unique_preds: {unique_preds}, unique_labels: {unique_labels}")
        # print(
        #     f"total unique_preds: {len(unique_preds)}, total unique_labels: {len(unique_labels)}"
        # )

        intersect = pred[pred == label]
        area_intersect = torch.bincount(intersect, minlength=self.num_classes)
        area_union = (
            torch.bincount(pred, minlength=self.num_classes)
            + torch.bincount(label, minlength=self.num_classes)
            - area_intersect
=======
def loss_adapter(
    loss_fn,
    logits,
    labels,
    label_dim,
    num_classes,
    remove_dim: bool = True,
    **kwargs,
):
    if remove_dim:
        labels = labels.squeeze(label_dim)

    labels_one_hot = one_hot_encoding(
        labels,
        num_classes=num_classes,
        dim=label_dim,
    )

    # print(
    #     f"labels_one_hot.shape: {labels_one_hot.shape}, logits.shape: {logits.shape}"
    # )

    return loss_fn(
        logits,
        labels_one_hot,
        **kwargs,
    )


def normalized_surface_dice_loss(
    logits, labels, label_dim, num_classes, class_thresholds: list = [0.5]
):
    logits = logits.permute(0, 2, 3, 1).reshape(-1, num_classes)
    labels = labels.permute(0, 2, 3, 1).reshape(-1)
    return loss_adapter(
        loss_fn=monai.metrics.compute_surface_dice,
        logits=logits,
        labels=labels,
        label_dim=label_dim,
        num_classes=num_classes,
        remove_dim=True,
        class_thresholds=class_thresholds,
    )


def dice_loss(logits, labels, label_dim, num_classes):
    return loss_adapter(
        loss_fn=monai.metrics.compute_meandice,
        logits=logits,
        labels=labels,
        label_dim=label_dim,
        num_classes=num_classes,
    )


def miou_loss(logits, labels, label_dim, num_classes):
    return loss_adapter(
        loss_fn=monai.metrics.compute_meaniou,
        logits=logits,
        labels=labels,
        label_dim=label_dim,
        num_classes=num_classes,
    )


def generalized_dice_loss(logits, labels, label_dim, num_classes):
    return loss_adapter(
        loss_fn=monai.metrics.compute_generalized_dice,
        logits=logits,
        labels=labels,
        label_dim=label_dim,
        num_classes=num_classes,
    )


def roc_auc_score(logits, labels, label_dim, num_classes):
    return loss_adapter(
        loss_fn=monai.metrics.compute_roc_auc,
        logits=logits,
        labels=labels,
        label_dim=label_dim,
        num_classes=num_classes,
        remove_dim=False,
    )


def diff_dice_loss(inputs, targets):
    """
    Compute the DICE loss, similar to generalized IOU for masks
    Args:
        inputs: A float tensor of arbitrary shape.
                The predictions for each example.
        targets: A float tensor with the same shape as inputs. Stores the binary
                 classification label for each element in inputs
                (0 for the negative class and 1 for the positive class).
    """
    inputs = inputs.sigmoid()
    inputs = inputs.flatten(1)
    targets = one_hot_encoding(
        targets,
        num_classes=inputs.shape[1],
        dim=1,
    )

    numerator = 2 * (inputs * targets).sum(1)
    denominator = inputs.sum(-1) + targets.sum(-1)
    loss = 1 - (numerator + 1) / (denominator + 1)
    return loss.mean()


def diff_sigmoid_focal_loss(
    inputs, targets, alpha: float = 0.15, gamma: float = 2
):
    """
    Loss used in RetinaNet for dense detection: https://arxiv.org/abs/1708.02002.
    Args:
        inputs: A float tensor of arbitrary shape.
                The predictions for each example.
        targets: A float tensor with the same shape as inputs. Stores the binary
                 classification label for each element in inputs
                (0 for the negative class and 1 for the positive class).
        alpha: (optional) Weighting factor in range (0,1) to balance
                positive vs negative examples. Default = -1 (no weighting).
        gamma: Exponent of the modulating factor (1 - p_t) to
               balance easy vs hard examples.
    Returns:
        Loss tensor
    """
    targets = targets = one_hot_encoding(
        targets,
        num_classes=inputs.shape[1],
        dim=1,
    )
    prob = inputs.sigmoid()
    ce_loss = F.binary_cross_entropy_with_logits(
        inputs, targets, reduction="none"
    )
    p_t = prob * targets + (1 - prob) * (1 - targets)
    loss = ce_loss * ((1 - p_t) ** gamma)

    if alpha >= 0:
        alpha_t = alpha * targets + (1 - alpha) * (1 - targets)
        loss = alpha_t * loss

    return loss.mean()


from typing import Dict, Optional

import torch


def intersect_and_union(
    pred_label,
    label,
    num_labels,
    ignore_index: int,
    label_map: Optional[Dict[int, int]] = None,
    reduce_labels: bool = False,
):
    if label_map is not None:
        for old_id, new_id in label_map.items():
            label[label == old_id] = new_id

    if reduce_labels:
        label[label == 0] = 255
        label = label - 1
        label[label == 254] = 255

    mask = label != ignore_index
    mask = torch.not_equal(label, ignore_index)
    pred_label = pred_label[mask]
    label = label[mask]

    intersect = pred_label[pred_label == label]

    area_intersect = torch.histogram(
        intersect.float(), bins=num_labels, range=(0, num_labels - 1)
    )[0]
    area_pred_label = torch.histogram(
        pred_label.float(), bins=num_labels, range=(0, num_labels - 1)
    )[0]
    area_label = torch.histogram(
        label.float(), bins=num_labels, range=(0, num_labels - 1)
    )[0]

    area_union = area_pred_label + area_label - area_intersect

    return area_intersect, area_union, area_pred_label, area_label


def total_intersect_and_union(
    results,
    gt_seg_maps,
    num_labels,
    ignore_index: int,
    label_map: Optional[Dict[int, int]] = None,
    reduce_labels: bool = False,
):
    total_area_intersect = torch.zeros((num_labels,), dtype=torch.float64)
    total_area_union = torch.zeros((num_labels,), dtype=torch.float64)
    total_area_pred_label = torch.zeros((num_labels,), dtype=torch.float64)
    total_area_label = torch.zeros((num_labels,), dtype=torch.float64)
    for result, gt_seg_map in zip(results, gt_seg_maps):
        (
            area_intersect,
            area_union,
            area_pred_label,
            area_label,
        ) = intersect_and_union(
            result,
            gt_seg_map,
            num_labels,
            ignore_index,
            label_map,
            reduce_labels,
>>>>>>> 61349718
        )
        area_label = torch.bincount(label, minlength=self.num_classes)

        self.total_area_intersect += area_intersect.float()
        self.total_area_union += area_union.float()
        self.total_area_label += area_label.float()
        self.total_updates += 1
        # print(f"total_updates: {self.total_updates}")

    def reset(self):
        self.total_area_intersect = torch.zeros(self.num_classes)
        self.total_area_union = torch.zeros(self.num_classes)
        self.total_area_label = torch.zeros(self.num_classes)
        self.total_updates = 0

    def compute_metrics(self):
        # IoU Calculation
        iou = torch.zeros_like(self.total_area_union)
        non_zero_union_mask = self.total_area_union > 0
        iou[non_zero_union_mask] = self.total_area_intersect[
            non_zero_union_mask
        ] / (self.total_area_union[non_zero_union_mask] + 1e-6)
        iou[~non_zero_union_mask] = torch.tensor(float("nan"))

        valid_iou = iou[~torch.isnan(iou)]
        miou = valid_iou.mean().item() * 100.0

        # Per-class Accuracy
        per_class_acc = torch.zeros_like(self.total_area_label)
        valid_label_mask = self.total_area_label > 0
        per_class_acc[valid_label_mask] = (
            self.total_area_intersect[valid_label_mask]
            / (self.total_area_label[valid_label_mask] + 1e-6)
        ) * 100.0
        per_class_acc[~valid_label_mask] = torch.tensor(float("nan"))

        # Overall Accuracy
        valid_intersect = (
            self.total_area_intersect[~torch.isnan(per_class_acc)].sum().item()
        )
        valid_label = (
            self.total_area_label[~torch.isnan(per_class_acc)].sum().item()
        )
        overall_acc = (valid_intersect / (valid_label + 1e-6)) * 100.0

        # Mean Accuracy
        valid_acc = per_class_acc[~torch.isnan(per_class_acc)]
        mean_acc = valid_acc.mean().item()

        # Convert to dictionary format
        per_class_iou = iou * 100.0

        if self.class_idx_to_name:
            per_class_iou = {
                self.class_idx_to_name[i]: val.item()
                for i, val in enumerate(per_class_iou)
            }
            per_class_acc = {
                self.class_idx_to_name[i]: val.item()
                for i, val in enumerate(per_class_acc)
            }

        return {
            "mIoU": miou,
            "per_class_iou": per_class_iou,
            "per_class_accuracy": per_class_acc,
            "overall_accuracy": overall_acc,
            "mean_accuracy": mean_acc,
        }

    def pretty_print(self, metrics: Optional[dict] = None):
        from rich.console import Console
        from rich.table import Table

        if metrics is None:
            metrics = self.compute_metrics()

        console = Console()
        table = Table(show_header=True, header_style="bold magenta")
        table.add_column("Class")
        table.add_column("IoU")
        table.add_column("Accuracy")

        for idx in range(self.num_classes):
            if self.class_idx_to_name is not None:
                class_name = self.class_idx_to_name[idx]
            else:
                class_name = str(idx)

            table.add_row(
                class_name,
                f"{metrics['per_class_iou'][class_name]:.2f}",
                f"{metrics['per_class_accuracy'][class_name]:.2f}",
            )

        console.print(table)
        console.print(f"mIoU: {metrics['mIoU']:.2f}")
        console.print(f"Overall Accuracy: {metrics['overall_accuracy']:.2f}")
        console.print(f"Mean Accuracy: {metrics['mean_accuracy']:.2f}")


def one_hot(labels: torch.Tensor, num_classes: int):
    """
    Convert labels to one-hot vectors.

    Args:
        labels (torch.Tensor): A 1D tensor containing the class labels.
        num_classes (int): The number of distinct classes.

    Returns:
        torch.Tensor: A 2D tensor of one-hot encoded labels with shape (len(labels), num_classes).
    """
    one_hot_vectors = torch.zeros(
        labels.size(0), num_classes, dtype=torch.float32, device=labels.device
    )
    one_hot_vectors.scatter_(1, labels.unsqueeze(1), 1.0)
    return one_hot_vectors


<<<<<<< HEAD
=======
import torch
import torch.nn as nn
import torch.nn.functional as F


>>>>>>> 61349718
class FocalLoss(nn.Module):
    def __init__(
        self, alpha=0.25, gamma=2.0, reduction="mean", ignore_index=None
    ):
        super(FocalLoss, self).__init__()
        self.alpha = alpha
        self.gamma = gamma
        self.reduction = reduction
        self.ignore_index = ignore_index

    def forward(self, logits, labels):
        b, c, h, w = logits.shape
        logits = logits.permute(0, 2, 3, 1).contiguous()
        logits = logits.view(-1, c)
        labels = labels.view(-1)

        if self.ignore_index is not None:
            mask = labels != self.ignore_index
            logits = logits[mask]
            labels = labels[mask]

        ce_loss = F.cross_entropy(logits, labels, reduction="none")
        pt = torch.exp(-ce_loss)
        focal_loss = self.alpha * ((1 - pt) ** self.gamma) * ce_loss

        if self.reduction == "mean":
            return focal_loss.mean()
        elif self.reduction == "sum":
            return focal_loss.sum()
        else:
            return focal_loss


class DiceLoss(nn.Module):
    def __init__(self, smooth=1.0, reduction="mean", ignore_index=None):
        super(DiceLoss, self).__init__()
        self.smooth = smooth
        self.reduction = reduction
        self.ignore_index = ignore_index

    def forward(self, logits, labels):
        b, c, h, w = logits.shape
        logits = F.softmax(logits, dim=1)
        labels = labels.squeeze(1)

        labels_one_hot = torch.zeros_like(logits)

        labels_one_hot.scatter_(1, labels.unsqueeze(1), 1)

        if self.ignore_index is not None:
            ignore_mask = (labels != self.ignore_index).unsqueeze(1)

            labels_one_hot *= ignore_mask

        intersection = torch.sum(logits * labels_one_hot, dim=(2, 3))
        union = torch.sum(logits, dim=(2, 3)) + torch.sum(
            labels_one_hot, dim=(2, 3)
        )

        dice_scores = (2.0 * intersection + self.smooth) / (
            union + self.smooth
        )
        dice_loss = 1.0 - dice_scores

        if self.reduction == "mean":
            return dice_loss.mean()
        elif self.reduction == "sum":
            return dice_loss.sum()
        else:
            return dice_loss


def compute_class_weights(labels, num_classes):
    class_counts = torch.zeros(num_classes, dtype=torch.float).to(
        labels.device
    )

    for cls in range(num_classes):
        class_counts[cls] = torch.sum(labels == cls).float()

    # To avoid division by zero, add a small epsilon
    epsilon = 1e-6
    class_weights = 1.0 / (class_counts + epsilon)

    # Normalize the weights so that they sum up to 1
    class_weights -= class_weights.max()
    class_weights = torch.exp(class_weights)
    class_weights /= torch.sum(class_weights)

    return class_weights


class WeightedCrossEntropyLoss(nn.Module):
    def __init__(
        self,
        reduction="mean",
        ignore_index: int = -1,
    ):
        super(WeightedCrossEntropyLoss, self).__init__()
        self.reduction = reduction
        self.ignore_index = ignore_index

    def compute_class_weights(self, labels: torch.Tensor) -> torch.Tensor:
        """
        Compute class weights based on label frequency.

        :param labels: torch.Tensor with shape (b, h, w)
        :return: torch.Tensor with shape (num_classes,)
        """
        unique_labels, counts = torch.unique(labels, return_counts=True)
        counts_float = counts.type(torch.float)

        # Apply the inverse of the class frequency
        class_weights = 1 / counts_float + 1e-6

        # Normalize the vector using a softmax function
        class_weights = torch.softmax(class_weights, dim=0)

        return class_weights

    def forward(
        self, logits: torch.Tensor, labels: torch.Tensor
    ) -> torch.Tensor:
        """
        Compute the weighted cross-entropy loss.

        :param logits: torch.Tensor with shape (b, num_classes, h, w)
        :param labels: torch.Tensor with shape (b, h, w)
        :return: torch.Tensor representing the loss
        """
        labels = labels.squeeze(1)
        class_weights = self.compute_class_weights(labels) * 1000

        # Perform standard cross-entropy loss computation
        loss = nn.functional.cross_entropy(
            logits,
            labels,
            weight=class_weights,
            reduction=self.reduction,
            ignore_index=self.ignore_index,
        )

        return loss


class CrossEntropyLoss(nn.Module):
    def __init__(
        self,
        reduction="mean",
        ignore_index: int = -1,
    ):
        super(CrossEntropyLoss, self).__init__()
        self.reduction = reduction
        self.ignore_index = ignore_index

    def forward(
        self, logits: torch.Tensor, labels: torch.Tensor
    ) -> torch.Tensor:
        """
        Compute the weighted cross-entropy loss.

        :param logits: torch.Tensor with shape (b, num_classes, h, w)
        :param labels: torch.Tensor with shape (b, h, w)
        :return: torch.Tensor representing the loss
        """
        labels = labels.squeeze(1)

        # Perform standard cross-entropy loss computation
        loss = nn.functional.cross_entropy(
            logits,
            labels,
            reduction=self.reduction,
            ignore_index=self.ignore_index,
        )

        return loss<|MERGE_RESOLUTION|>--- conflicted
+++ resolved
@@ -1,14 +1,6 @@
-<<<<<<< HEAD
 from typing import Dict, List, Optional
 
-import evaluate
 import numpy as np
-=======
-import time
-
-import evaluate
-import monai
->>>>>>> 61349718
 import torch
 import torch.nn as nn
 import torch.nn.functional as F
@@ -37,7 +29,6 @@
     return one_hot
 
 
-<<<<<<< HEAD
 class IoUMetric:
     def __init__(
         self,
@@ -73,224 +64,6 @@
             torch.bincount(pred, minlength=self.num_classes)
             + torch.bincount(label, minlength=self.num_classes)
             - area_intersect
-=======
-def loss_adapter(
-    loss_fn,
-    logits,
-    labels,
-    label_dim,
-    num_classes,
-    remove_dim: bool = True,
-    **kwargs,
-):
-    if remove_dim:
-        labels = labels.squeeze(label_dim)
-
-    labels_one_hot = one_hot_encoding(
-        labels,
-        num_classes=num_classes,
-        dim=label_dim,
-    )
-
-    # print(
-    #     f"labels_one_hot.shape: {labels_one_hot.shape}, logits.shape: {logits.shape}"
-    # )
-
-    return loss_fn(
-        logits,
-        labels_one_hot,
-        **kwargs,
-    )
-
-
-def normalized_surface_dice_loss(
-    logits, labels, label_dim, num_classes, class_thresholds: list = [0.5]
-):
-    logits = logits.permute(0, 2, 3, 1).reshape(-1, num_classes)
-    labels = labels.permute(0, 2, 3, 1).reshape(-1)
-    return loss_adapter(
-        loss_fn=monai.metrics.compute_surface_dice,
-        logits=logits,
-        labels=labels,
-        label_dim=label_dim,
-        num_classes=num_classes,
-        remove_dim=True,
-        class_thresholds=class_thresholds,
-    )
-
-
-def dice_loss(logits, labels, label_dim, num_classes):
-    return loss_adapter(
-        loss_fn=monai.metrics.compute_meandice,
-        logits=logits,
-        labels=labels,
-        label_dim=label_dim,
-        num_classes=num_classes,
-    )
-
-
-def miou_loss(logits, labels, label_dim, num_classes):
-    return loss_adapter(
-        loss_fn=monai.metrics.compute_meaniou,
-        logits=logits,
-        labels=labels,
-        label_dim=label_dim,
-        num_classes=num_classes,
-    )
-
-
-def generalized_dice_loss(logits, labels, label_dim, num_classes):
-    return loss_adapter(
-        loss_fn=monai.metrics.compute_generalized_dice,
-        logits=logits,
-        labels=labels,
-        label_dim=label_dim,
-        num_classes=num_classes,
-    )
-
-
-def roc_auc_score(logits, labels, label_dim, num_classes):
-    return loss_adapter(
-        loss_fn=monai.metrics.compute_roc_auc,
-        logits=logits,
-        labels=labels,
-        label_dim=label_dim,
-        num_classes=num_classes,
-        remove_dim=False,
-    )
-
-
-def diff_dice_loss(inputs, targets):
-    """
-    Compute the DICE loss, similar to generalized IOU for masks
-    Args:
-        inputs: A float tensor of arbitrary shape.
-                The predictions for each example.
-        targets: A float tensor with the same shape as inputs. Stores the binary
-                 classification label for each element in inputs
-                (0 for the negative class and 1 for the positive class).
-    """
-    inputs = inputs.sigmoid()
-    inputs = inputs.flatten(1)
-    targets = one_hot_encoding(
-        targets,
-        num_classes=inputs.shape[1],
-        dim=1,
-    )
-
-    numerator = 2 * (inputs * targets).sum(1)
-    denominator = inputs.sum(-1) + targets.sum(-1)
-    loss = 1 - (numerator + 1) / (denominator + 1)
-    return loss.mean()
-
-
-def diff_sigmoid_focal_loss(
-    inputs, targets, alpha: float = 0.15, gamma: float = 2
-):
-    """
-    Loss used in RetinaNet for dense detection: https://arxiv.org/abs/1708.02002.
-    Args:
-        inputs: A float tensor of arbitrary shape.
-                The predictions for each example.
-        targets: A float tensor with the same shape as inputs. Stores the binary
-                 classification label for each element in inputs
-                (0 for the negative class and 1 for the positive class).
-        alpha: (optional) Weighting factor in range (0,1) to balance
-                positive vs negative examples. Default = -1 (no weighting).
-        gamma: Exponent of the modulating factor (1 - p_t) to
-               balance easy vs hard examples.
-    Returns:
-        Loss tensor
-    """
-    targets = targets = one_hot_encoding(
-        targets,
-        num_classes=inputs.shape[1],
-        dim=1,
-    )
-    prob = inputs.sigmoid()
-    ce_loss = F.binary_cross_entropy_with_logits(
-        inputs, targets, reduction="none"
-    )
-    p_t = prob * targets + (1 - prob) * (1 - targets)
-    loss = ce_loss * ((1 - p_t) ** gamma)
-
-    if alpha >= 0:
-        alpha_t = alpha * targets + (1 - alpha) * (1 - targets)
-        loss = alpha_t * loss
-
-    return loss.mean()
-
-
-from typing import Dict, Optional
-
-import torch
-
-
-def intersect_and_union(
-    pred_label,
-    label,
-    num_labels,
-    ignore_index: int,
-    label_map: Optional[Dict[int, int]] = None,
-    reduce_labels: bool = False,
-):
-    if label_map is not None:
-        for old_id, new_id in label_map.items():
-            label[label == old_id] = new_id
-
-    if reduce_labels:
-        label[label == 0] = 255
-        label = label - 1
-        label[label == 254] = 255
-
-    mask = label != ignore_index
-    mask = torch.not_equal(label, ignore_index)
-    pred_label = pred_label[mask]
-    label = label[mask]
-
-    intersect = pred_label[pred_label == label]
-
-    area_intersect = torch.histogram(
-        intersect.float(), bins=num_labels, range=(0, num_labels - 1)
-    )[0]
-    area_pred_label = torch.histogram(
-        pred_label.float(), bins=num_labels, range=(0, num_labels - 1)
-    )[0]
-    area_label = torch.histogram(
-        label.float(), bins=num_labels, range=(0, num_labels - 1)
-    )[0]
-
-    area_union = area_pred_label + area_label - area_intersect
-
-    return area_intersect, area_union, area_pred_label, area_label
-
-
-def total_intersect_and_union(
-    results,
-    gt_seg_maps,
-    num_labels,
-    ignore_index: int,
-    label_map: Optional[Dict[int, int]] = None,
-    reduce_labels: bool = False,
-):
-    total_area_intersect = torch.zeros((num_labels,), dtype=torch.float64)
-    total_area_union = torch.zeros((num_labels,), dtype=torch.float64)
-    total_area_pred_label = torch.zeros((num_labels,), dtype=torch.float64)
-    total_area_label = torch.zeros((num_labels,), dtype=torch.float64)
-    for result, gt_seg_map in zip(results, gt_seg_maps):
-        (
-            area_intersect,
-            area_union,
-            area_pred_label,
-            area_label,
-        ) = intersect_and_union(
-            result,
-            gt_seg_map,
-            num_labels,
-            ignore_index,
-            label_map,
-            reduce_labels,
->>>>>>> 61349718
         )
         area_label = torch.bincount(label, minlength=self.num_classes)
 
@@ -410,14 +183,6 @@
     return one_hot_vectors
 
 
-<<<<<<< HEAD
-=======
-import torch
-import torch.nn as nn
-import torch.nn.functional as F
-
-
->>>>>>> 61349718
 class FocalLoss(nn.Module):
     def __init__(
         self, alpha=0.25, gamma=2.0, reduction="mean", ignore_index=None
