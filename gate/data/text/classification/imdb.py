# imdb.py
<<<<<<< HEAD
from typing import Dict, Optional
import multiprocessing as mp
=======
from dataclasses import dataclass
from typing import Any, Optional
>>>>>>> 163a2c01

import numpy as np
from datasets import load_dataset

from gate.boilerplate.decorators import configurable
from gate.config.variables import DATASET_DIR
from gate.data.core import GATEDataset
from gate.data.tasks.classification import ClassificationTask


def build_imdb_dataset(data_dir: str, set_name: str) -> Dict:
    """
    Build an IMDB dataset using the Hugging Face datasets library.

    :param data_dir: The directory where the dataset cache is stored.
    :type data_dir: str
    :param set_name: The name of the dataset split to return ("train", "val", or "test").
    :type set_name: str
    :return: A dictionary containing the dataset split.
    :rtype: dict
    """
    rng = np.random.RandomState(42)

    train_val_data = load_dataset(
        path="imdb",
        split="train",
        cache_dir=data_dir,
        num_proc=mp.cpu_count(),
    )

    test_data = load_dataset(
        path="imdb",
        split="test",
        cache_dir=data_dir,
        num_proc=mp.cpu_count(),
    )

    train_val_data = train_val_data.train_test_split(test_size=0.1)
    train_set = train_val_data["train"]
    val_set = train_val_data["test"]

    dataset_dict = {"train": train_set, "val": val_set, "test": test_data}

    return dataset_dict[set_name]


@configurable(
    group="dataset", name="imdb", defaults=dict(data_dir=DATASET_DIR)
)
def build_gate_imdb_dataset(
    data_dir: Optional[str] = None,
    transforms: Optional[Any] = None,
) -> dict:
    train_set = GATEDataset(
        dataset=build_imdb_dataset("train", data_dir=data_dir),
        infinite_sampling=True,
        task=ClassificationTask(),
        key_remapper_dict={"label": "labels"},
        transforms=transforms,
    )

    val_set = GATEDataset(
        dataset=build_imdb_dataset("val", data_dir=data_dir),
        infinite_sampling=False,
        task=ClassificationTask(),
        key_remapper_dict={"label": "labels"},
        transforms=transforms,
    )

    test_set = GATEDataset(
        dataset=build_imdb_dataset("test", data_dir=data_dir),
        infinite_sampling=False,
        task=ClassificationTask(),
        key_remapper_dict={"label": "label"},
        transforms=transforms,
    )

    dataset_dict = {"train": train_set, "val": val_set, "test": test_set}
    return dataset_dict


@dataclass
class DefaultHyperparameters:
    train_batch_size: int = 32
    eval_batch_size: int = 128
    num_classes: int = 2


# For debugging purposes
if __name__ == "__main__":
    print("BEFORE TRANSFORMING THE DATASET")
    train_data = build_imdb_dataset("train")
    print(train_data[0])
    print("GATE DATASET")
    data = build_gate_imdb_dataset()
    print(data["train"][0])
    print(data["val"][0])
    print(data["test"][0])<|MERGE_RESOLUTION|>--- conflicted
+++ resolved
@@ -1,11 +1,7 @@
 # imdb.py
-<<<<<<< HEAD
 from typing import Dict, Optional
 import multiprocessing as mp
-=======
-from dataclasses import dataclass
-from typing import Any, Optional
->>>>>>> 163a2c01
+
 
 import numpy as np
 from datasets import load_dataset
