# imdb.py
<<<<<<< HEAD
from typing import Dict, Optional
import multiprocessing as mp
=======
from dataclasses import dataclass
from typing import Any, Optional
>>>>>>> e435c47a

import numpy as np
from datasets import load_dataset

from gate.boilerplate.decorators import configurable
from gate.config.variables import DATASET_DIR
from gate.data.core import GATEDataset
from gate.data.tasks.classification import ClassificationTask


def build_imdb_dataset(data_dir: str, set_name: str) -> Dict:
    """
    Build an IMDB dataset using the Hugging Face datasets library.

    :param data_dir: The directory where the dataset cache is stored.
    :type data_dir: str
    :param set_name: The name of the dataset split to return ("train", "val", or "test").
    :type set_name: str
    :return: A dictionary containing the dataset split.
    :rtype: dict
    """
    rng = np.random.RandomState(42)

    train_val_data = load_dataset(
        path="imdb",
        split="train",
        cache_dir=data_dir,
        num_proc=mp.cpu_count(),
    )

    test_data = load_dataset(
        path="imdb",
        split="test",
        cache_dir=data_dir,
        num_proc=mp.cpu_count(),
    )

    train_val_data = train_val_data.train_test_split(test_size=0.1)
    train_set = train_val_data["train"]
    val_set = train_val_data["test"]

    dataset_dict = {"train": train_set, "val": val_set, "test": test_data}

    return dataset_dict[set_name]


@configurable(
    group="dataset", name="imdb", defaults=dict(data_dir=DATASET_DIR)
)
def build_gate_imdb_dataset(
    data_dir: Optional[str] = None,
    transforms: Optional[Any] = None,
) -> dict:
    train_set = GATEDataset(
        dataset=build_imdb_dataset("train", data_dir=data_dir),
        infinite_sampling=True,
        task=ClassificationTask(),
        key_remapper_dict={"label": "labels"},
        transforms=transforms,
    )

    val_set = GATEDataset(
        dataset=build_imdb_dataset("val", data_dir=data_dir),
        infinite_sampling=False,
        task=ClassificationTask(),
        key_remapper_dict={"label": "labels"},
        transforms=transforms,
    )

    test_set = GATEDataset(
        dataset=build_imdb_dataset("test", data_dir=data_dir),
        infinite_sampling=False,
        task=ClassificationTask(),
        key_remapper_dict={"label": "label"},
        transforms=transforms,
    )

    dataset_dict = {"train": train_set, "val": val_set, "test": test_set}
    return dataset_dict


@dataclass
class DefaultHyperparameters:
    train_batch_size: int = 32
    eval_batch_size: int = 128
    num_classes: int = 2


# For debugging purposes
if __name__ == "__main__":
    print("BEFORE TRANSFORMING THE DATASET")
    train_data = build_imdb_dataset("train")
    print(train_data[0])
    print("GATE DATASET")
    data = build_gate_imdb_dataset()
    print(data["train"][0])
    print(data["val"][0])
    print(data["test"][0])<|MERGE_RESOLUTION|>--- conflicted
+++ resolved
@@ -1,11 +1,7 @@
 # imdb.py
-<<<<<<< HEAD
 from typing import Dict, Optional
 import multiprocessing as mp
-=======
-from dataclasses import dataclass
-from typing import Any, Optional
->>>>>>> e435c47a
+
 
 import numpy as np
 from datasets import load_dataset
