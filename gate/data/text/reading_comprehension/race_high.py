--- conflicted
+++ resolved
@@ -1,10 +1,6 @@
 # race_high.py
-<<<<<<< HEAD
 from typing import Optional
 import multiprocessing as mp
-=======
-from typing import Any, Optional
->>>>>>> 163a2c01
 
 import numpy as np
 from datasets import load_dataset
