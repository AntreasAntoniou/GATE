<<<<<<< HEAD
from .ptb import *
from .lm1b import *
from .wikitext import *
=======
>>>>>>> 336ec048
<|MERGE_RESOLUTION|>--- conflicted
+++ resolved
@@ -1,6 +1,3 @@
-<<<<<<< HEAD
 from .ptb import *
 from .lm1b import *
-from .wikitext import *
-=======
->>>>>>> 336ec048
+from .wikitext import *