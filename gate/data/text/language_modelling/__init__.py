<<<<<<< HEAD
from .ptb import *
from .lm1b import *
from .wikitext import *
=======
>>>>>>> 92552f9f
<|MERGE_RESOLUTION|>--- conflicted
+++ resolved
@@ -1,6 +1,3 @@
-<<<<<<< HEAD
 from .ptb import *
 from .lm1b import *
-from .wikitext import *
-=======
->>>>>>> 92552f9f
+from .wikitext import *