from dataclasses import dataclass
import os
<<<<<<< HEAD
from typing import Any, Callable, Dict, Optional, Tuple, Union
import datasets
import numpy as np
import orjson as json
from pathlib import Path

from PIL import Image
import torch
from torch.utils.data import Dataset
from rich import print
from torch.utils.data.dataset import random_split
from gate.boilerplate.decorators import configurable
from gate.config.variables import DATASET_DIR
from gate.data import download_kaggle_dataset
from gate.data.core import GATEDataset
from gate.data.transforms.tiny_image_transforms import pad_image
import torchvision.transforms as T

FILE_COUNT_AFTER_DOWNLOAD_AND_EXTRACT = 100008
=======
import pathlib
from typing import Callable, Optional

import pandas as pd
import torch.utils.data as data
from PIL import Image
>>>>>>> ed12a1f9

colour_dict = {
    "blue": 0,
    "brown": 1,
    "cyan": 2,
    "gray": 3,
    "green": 4,
    "purple": 5,
    "red": 6,
    "yellow": 7,
}

shape_dict = {
    "cube": 0,
    "cylinder": 1,
    "sphere": 2,
}

count_dict = {
    "0": 0,
    "1": 1,
    "10": 2,
    "2": 3,
    "3": 4,
    "4": 5,
    "5": 6,
    "6": 7,
    "7": 8,
    "8": 9,
    "9": 10,
}

size_dict = {
    "large": 0,
    "small": 1,
}

<<<<<<< HEAD
material_dict = {"metal": 0, "rubber": 1}

yes_no_dict = {"no": 0, "yes": 1}
=======
FILE_COUNT_AFTER_DOWNLOAD_AND_EXTRACT = 70236
>>>>>>> ed12a1f9


class CLEVRClassificationDataset(Dataset):
    """
    A PyTorch Dataset for the CLEVR dataset.
    """

    def __init__(
        self,
        root_dir: Union[str, Path],
        transform: Optional[Callable[[Image.Image], torch.Tensor]] = None,
        split: str = "train",
    ):
        """
        Initialize the dataset.

        Args:
            root_dir (Union[str, Path]): Root directory of the dataset.
            transform (Optional[Callable[[Image.Image], torch.Tensor]], optional): Optional transformation to apply on the images. Defaults to None.
            split (str, optional): Split of the dataset to load. One of "train", "val", or "test". Defaults to 'train'.
        """
        super().__init__()
        self.dataset_path = Path(root_dir)
        dataset_path_dict = self.download_and_extract(self.dataset_path)
        dataset_path_dict["dataset_download_path"] = (
            dataset_path_dict["dataset_download_path"] / "CLEVR_v1.0"
        )
<<<<<<< HEAD
        self.hf_dataset_dir = (
            dataset_path_dict["dataset_download_path"]
            / "huggingface_dataset"
            / split
        )

=======
<<<<<<< HEAD
        self.img_dir = dataset_path_dict["dataset_download_path"] / "resized_train"
=======
        self.img_dir = (
            dataset_path_dict["dataset_download_path"] / "resized_train"
        )
>>>>>>> 054bb2ecac9c7df61b38b0fdc337c174fbbd1fdd
>>>>>>> ed12a1f9
        self.transform = transform
        self.split = split

        if not self.hf_dataset_dir.exists():
            # Load the questions
            questions_file = (
                dataset_path_dict["dataset_download_path"]
                / "questions"
                / f"CLEVR_{split}_questions.json"
            )
            if not questions_file.is_file():
                raise FileNotFoundError(f"{questions_file} does not exist.")
            with questions_file.open() as f:
                questions = json.loads(f.read())["questions"]

            self.questions = datasets.Dataset.from_list(questions)
            self.questions.save_to_disk(self.hf_dataset_dir)
        else:
            self.questions = datasets.load_from_disk(self.hf_dataset_dir)

        # Set the image directory
        self.images_dir = (
            dataset_path_dict["dataset_download_path"] / "images" / split
        )

    def create_answer_mapping(self) -> dict:
        """
        Create a mapping from answers to indices.

        Returns:
            dict: A dictionary mapping answers to indices.
        """
        # Collect all unique answers
        answers = set(question["answer"] for question in self.questions)

        # Map each answer to a unique index
        return {answer: idx for idx, answer in enumerate(sorted(answers))}

    def download_and_extract(self, dataset_path: Path) -> dict:
        """
        Download and extract the dataset.

        Args:
            dataset_path (Path): Path to download and extract the dataset.

        Returns:
            dict: Dictionary containing the paths of the dataset.
        """
        return download_kaggle_dataset(
            dataset_name="clevr",
            dataset_path="timoboz/clevr-dataset",
            target_dir_path=dataset_path,
            file_count_after_download_and_extract=FILE_COUNT_AFTER_DOWNLOAD_AND_EXTRACT,
        )

    def __len__(self) -> int:
        """
        Determine the length of the dataset.

        Returns:
            int: Total number of samples in the dataset.
        """
        return len(self.questions)

    def __getitem__(
        self, idx: Union[int, torch.Tensor]
    ) -> Tuple[torch.Tensor, str]:
        """
        Fetch an item from the dataset.

        Args:
            idx (Union[int, torch.Tensor]): Index of the item.

        Returns:
            Tuple[torch.Tensor, str]: A tuple containing the image and the corresponding question.
        """

        # "image_index": 0,
        # "split": "test",
        # "image_filename": "CLEVR_test_000000.png",
        # "question_index": 0,
        # "question": "Is there anything else that is the same shape as the small brown matte object?"

        # Load image
        img_name = self.images_dir / self.questions[idx]["image_filename"]
        if not img_name.is_file():
            raise FileNotFoundError(f"{img_name} does not exist.")

        image = Image.open(img_name).convert("RGB")
        question = self.questions[idx]["question"]
        question_idx = self.questions[idx]["question_index"]
        image_idx = self.questions[idx]["image_index"]
        split = self.questions[idx]["split"]
        image_filename = self.questions[idx]["image_filename"]
        answer = self.questions[idx]["answer"]
        # print(answer)
        if answer in yes_no_dict.keys():
            labels = torch.tensor(yes_no_dict[answer])
            answer_type = "yes_no"
        elif answer in colour_dict.keys():
            labels = torch.tensor(colour_dict[answer])
            answer_type = "colour"
        elif answer in shape_dict.keys():
            labels = torch.tensor(shape_dict[answer])
            answer_type = "shape"
        elif answer in count_dict.keys():
            labels = torch.tensor(count_dict[answer])
            answer_type = "count"
        elif answer in size_dict.keys():
            labels = torch.tensor(size_dict[answer])
            answer_type = "size"
        elif answer in material_dict.keys():
            labels = torch.tensor(material_dict[answer])
            answer_type = "material"

        if self.transform:
            image = self.transform(image)

        return {
            "image": image,
            "text": question,
            "question_idx": question_idx,
            "question_family_idx": self.questions[idx][
                "question_family_index"
            ],
            "image_idx": image_idx,
            "split": split,
            "image_filename": image_filename,
            "answer": answer,
            "answer_type": answer_type,
            "labels": labels,
        }


def build_dataset(set_name: str, data_dir: Optional[str] = None) -> dict:
    """
    Build a OK VQA dataset using the Hugging Face datasets library.

    Args:
        data_dir: The directory where the dataset cache is stored.
        set_name: The name of the dataset split to return
        ("train", "val", or "test").

    Returns:
        A dictionary containing the dataset split.
    """
    torch.manual_seed(42)

    if set_name not in ["train", "val", "test"]:
        raise KeyError(f"Invalid set name: {set_name}")

    train_val_set = CLEVRClassificationDataset(
        root_dir=data_dir, split="train"
    )
    dataset_length = len(train_val_set)
    val_split = 0.1  # Fraction for the validation set (e.g., 10%)

    # Calculate the number of samples for train and validation sets
    val_length = int(dataset_length * val_split)
    train_length = dataset_length - val_length

    train_set, val_set = random_split(
        dataset=train_val_set, lengths=[train_length, val_length]
    )

    test_set = CLEVRClassificationDataset(root_dir=data_dir, split="val")

    dataset_dict = {"train": train_set, "val": val_set, "test": test_set}

    return dataset_dict[set_name]


def transform_wrapper(inputs: Dict, target_size=224):
    return {
        "image": T.Resize(size=(target_size, target_size))(inputs["image"]),
        "text": inputs["text"],
        "labels": torch.tensor(int(inputs["labels"])).long(),
        "answer_type": inputs["answer_type"],
        "question_family_idx": inputs["question_family_idx"],
    }


@configurable(
    group="dataset", name="clevr", defaults=dict(data_dir=DATASET_DIR)
)
def build_gate_dataset(
    data_dir: Optional[str] = None,
    transforms: Optional[Any] = None,
    num_classes: int = 28,
):
    train_set = GATEDataset(
        dataset=build_dataset("train", data_dir=data_dir),
        infinite_sampling=True,
        transforms=[transform_wrapper, transforms],
    )

    val_set = GATEDataset(
        dataset=build_dataset("val", data_dir=data_dir),
        infinite_sampling=False,
        transforms=[transform_wrapper, transforms],
    )

    test_set = GATEDataset(
        dataset=build_dataset("test", data_dir=data_dir),
        infinite_sampling=False,
        transforms=[transform_wrapper, transforms],
    )

    dataset_dict = {"train": train_set, "val": val_set, "test": test_set}
    return dataset_dict


def build_dummy_dataset(transforms: Optional[Any] = None):
    pass


@dataclass
class DefaultHyperparameters:
    train_batch_size: int = 256
    eval_batch_size: int = 512<|MERGE_RESOLUTION|>--- conflicted
+++ resolved
@@ -1,6 +1,5 @@
 from dataclasses import dataclass
 import os
-<<<<<<< HEAD
 from typing import Any, Callable, Dict, Optional, Tuple, Union
 import datasets
 import numpy as np
@@ -20,14 +19,6 @@
 import torchvision.transforms as T
 
 FILE_COUNT_AFTER_DOWNLOAD_AND_EXTRACT = 100008
-=======
-import pathlib
-from typing import Callable, Optional
-
-import pandas as pd
-import torch.utils.data as data
-from PIL import Image
->>>>>>> ed12a1f9
 
 colour_dict = {
     "blue": 0,
@@ -65,13 +56,9 @@
     "small": 1,
 }
 
-<<<<<<< HEAD
 material_dict = {"metal": 0, "rubber": 1}
 
 yes_no_dict = {"no": 0, "yes": 1}
-=======
-FILE_COUNT_AFTER_DOWNLOAD_AND_EXTRACT = 70236
->>>>>>> ed12a1f9
 
 
 class CLEVRClassificationDataset(Dataset):
@@ -87,6 +74,14 @@
     ):
         """
         Initialize the dataset.
+        super().__init__()
+        self.dataset_path = dataset_path
+        dataset_path_dict = self.download_and_extract(dataset_path)
+        self.labels_frame = pd.read_csv(
+            dataset_path_dict["dataset_download_path"] / "trainLabels.csv"
+        )
+        self.img_dir = dataset_path_dict["dataset_download_path"] / "resized_train"
+        self.transform = transform
 
         Args:
             root_dir (Union[str, Path]): Root directory of the dataset.
@@ -99,22 +94,12 @@
         dataset_path_dict["dataset_download_path"] = (
             dataset_path_dict["dataset_download_path"] / "CLEVR_v1.0"
         )
-<<<<<<< HEAD
         self.hf_dataset_dir = (
             dataset_path_dict["dataset_download_path"]
             / "huggingface_dataset"
             / split
         )
 
-=======
-<<<<<<< HEAD
-        self.img_dir = dataset_path_dict["dataset_download_path"] / "resized_train"
-=======
-        self.img_dir = (
-            dataset_path_dict["dataset_download_path"] / "resized_train"
-        )
->>>>>>> 054bb2ecac9c7df61b38b0fdc337c174fbbd1fdd
->>>>>>> ed12a1f9
         self.transform = transform
         self.split = split
 
