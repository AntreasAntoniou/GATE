from dataclasses import dataclass
from typing import Any, Dict, Optional

import numpy as np
<<<<<<< HEAD

from datasets import load_dataset
import torch
import torchvision.transforms as T
=======
from zstandard import train_dictionary
>>>>>>> 8f24ac94

from datasets import load_dataset
from gate.boilerplate.decorators import configurable
from gate.boilerplate.utils import get_logger
from gate.config.variables import DATASET_DIR
from gate.data.core import GATEDataset
from gate.data.tasks.classification import ClassificationTask
<<<<<<< HEAD
from gate.data.transforms.tiny_image_transforms import pad_image
=======
>>>>>>> 8f24ac94

logger = get_logger(name=__name__, set_rich=True)


def transform_wrapper(inputs: Dict, target_size=224):
    # print(list(inputs.keys()))
    # print(inputs["label"])
    return {
        "image": T.Resize(size=(target_size, target_size))(
            inputs["image"].convert("RGB")
        ),
        "text": inputs["question"],
        "labels": torch.tensor(int(inputs["label"])).long(),
    }


def build_dataset(set_name: str, data_dir: Optional[str] = None) -> dict:
    """
    Build a CLEVR Math dataset using the Hugging Face datasets library.

    Args:
        data_dir: The directory where the dataset cache is stored.
        set_name: The name of the dataset split to return
        ("train", "val", or "test").

    Returns:
        A dictionary containing the dataset split.
    """
    rng = np.random.RandomState(42)

    logger.info(
        f"Loading CLEVR Math dataset, will download to {data_dir} if necessary."
    )

    if set_name not in ["train", "val", "test"]:
        raise KeyError(f"Invalid set name {set_name}.")

    train_set = load_dataset(
        path="dali-does/clevr-math",
        split="train",
        cache_dir=data_dir,
    )

    validation_set = load_dataset(
        path="dali-does/clevr-math",
        split="validation",
        cache_dir=data_dir,
    )
    test_set = load_dataset(
        path="dali-does/clevr-math",
        split="test",
        cache_dir=data_dir,
    )

    dataset_dict = {
        "train": train_set,
        "val": validation_set,
        "test": test_set,
    }

    return dataset_dict[set_name]


@configurable(
    group="dataset", name="clevr_math", defaults=dict(data_dir=DATASET_DIR)
)
def build_gate_dataset(
    data_dir: Optional[str] = None,
    transforms: Optional[Any] = None,
    num_classes=11,
) -> dict:
    train_set = GATEDataset(
        dataset=build_dataset("train", data_dir=data_dir),
        infinite_sampling=True,
        task=ClassificationTask(),
        key_remapper_dict={"pixel_values": "image"},
        transforms=[transform_wrapper, transforms],
    )

    val_set = GATEDataset(
        dataset=build_dataset("val", data_dir=data_dir),
        infinite_sampling=False,
        task=ClassificationTask(),
        key_remapper_dict={"pixel_values": "image"},
        transforms=[transform_wrapper, transforms],
    )

    test_set = GATEDataset(
        dataset=build_dataset("test", data_dir=data_dir),
        infinite_sampling=False,
        task=ClassificationTask(),
        key_remapper_dict={"pixel_values": "image"},
        transforms=[transform_wrapper, transforms],
    )

    dataset_dict = {"train": train_set, "val": val_set, "test": test_set}
    return dataset_dict


def build_dummy_food101_dataset(transforms: Optional[Any] = None) -> dict:
    # Create a dummy dataset that emulates food-101's shape and modality
    pass


@dataclass
class DefaultHyperparameters:
    train_batch_size: int = 256
    eval_batch_size: int = 512
    num_classes: int = 101<|MERGE_RESOLUTION|>--- conflicted
+++ resolved
@@ -2,14 +2,10 @@
 from typing import Any, Dict, Optional
 
 import numpy as np
-<<<<<<< HEAD
 
 from datasets import load_dataset
 import torch
 import torchvision.transforms as T
-=======
-from zstandard import train_dictionary
->>>>>>> 8f24ac94
 
 from datasets import load_dataset
 from gate.boilerplate.decorators import configurable
@@ -17,10 +13,7 @@
 from gate.config.variables import DATASET_DIR
 from gate.data.core import GATEDataset
 from gate.data.tasks.classification import ClassificationTask
-<<<<<<< HEAD
 from gate.data.transforms.tiny_image_transforms import pad_image
-=======
->>>>>>> 8f24ac94
 
 logger = get_logger(name=__name__, set_rich=True)
 
