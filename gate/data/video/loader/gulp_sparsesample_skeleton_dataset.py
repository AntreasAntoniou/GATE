--- conflicted
+++ resolved
@@ -465,17 +465,10 @@
             "x_offset": x_offset,
             "y_offset": y_offset,
             "is_flipped": is_flipped,
-<<<<<<< HEAD
             "skeleton_num_persons": skeleton_num_persons,
             "skeleton_num_frames": skeleton_num_frames,
             "skeleton_keypoints": keypoint,
             "skeleton_keypoints_scores": keypoint_score,
-=======
-            "skeleton_keypoints": self._skeletons[index]["keypoint"],
-            "skeleton_keypoints_scores": self._skeletons[index][
-                "keypoint_score"
-            ],
->>>>>>> 0e99c3fe
         }
 
     def __len__(self):
