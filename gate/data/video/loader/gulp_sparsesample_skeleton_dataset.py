# Code inspired from https://github.com/facebookresearch/SlowFast
import logging
import os
import pickle
from pathlib import Path

import numpy as np
import torch
import torch.utils.data
from gulpio2 import GulpDirectory

from . import utils as utils

logger = logging.getLogger(__name__)


class GulpSparsesampleSkeletonDataset(torch.utils.data.Dataset):
    """
    It uses GulpIO2 instead of reading directly from jpg frames to speed up the IO!
    It will ignore the gulp meta data, and read meta from the CSV instead.

    Video loader. Construct the video loader, then sample
    clips from the videos. For training, a single clip is
    randomly sampled from every video with random cropping, scaling, and
    flipping. For testing, multiple clips are uniformaly sampled from every
    video with uniform cropping. For uniform cropping, we take the center
    and four corners.
    """

    def __init__(
        self,
        csv_file,
        mode,
        num_frames,
        gulp_dir_path: str | Path,
        skeleton_pkl_path: str | Path,
        train_jitter_min=256,
        train_jitter_max=320,
        train_horizontal_flip=True,
        test_scale=256,
        test_num_spatial_crops=10,
        crop_size=224,
        mean=[0.485, 0.456, 0.406],
        std=[0.229, 0.224, 0.225],
        normalise=True,  # divide pixels by 255
        bgr=False,
        greyscale=False,
        sample_index_code="pyvideoai",
        flow=None,  # If "grey", each image is a 2D array of shape (H, W).
        #           Optical flow has to be saved like
        #           (u1, v1, u2, v2, u3, v3, u4, v4, ...)
        #           So when indexing the frame dimension,
        #           it should read [frame*2, frame*2+1] for each frame.
        #           Also, the CSV file has to have the actual number of frames,
        #           instead of doubled number of frames because of the two channels.
        # If "RG", each image is an 3D array of shape (H, W, 3),
        #           and we're using R and G channels for the u and v optical flow channels.
        frame_neighbours=1,  # How many frames to stack.
        video_id_to_label: dict = None,  # Pass a dictionary of mapping video ID to labels, and it will ignore the label in the CSV and get labels from here. Useful when using unsupported label types such as soft labels.
    ):
        """
        Construct the video loader with a given csv file. The format of
        the csv file is:
        ```
        num_classes     # set it to zero for single label. Only needed for multilabel.
        gulp_key_1 video_id_1 label_1 start_frame_1 end_frame_1
        gulp_key_2 video_id_2 label_2 start_frame_2 end_frame_2
        ...
        gulp_key_N video_id_N label_N start_frame_N end_frame_N
        ```

        `gulp_key` are the gulp dictionary key to access the video segment. Must be string.
        It will access something like this.
        ```
        gulpdata = GulpDirectory(gulp_dir_path)
        frames = gulpdata[gulp_key, [0, 1, 2]][0]   # It will ignore the meta data.
        ```

        Note that the `video_id` must be an integer.

        `label` can be separated with commas for multi-label classification. Remember to set the `num_classes` at the beginning of the file.
            - It will produce an array output of zeros and ones.
        `label` can be also separated with semicolons for multi-head classification (e.g. verb and noun output).
            - It will produce an array output of label indices.
        `label` can be separated with both commas and semicolons.
            - It will produce a 2D array output of zeros and ones.

        Args:
            mode (str): Options includes `train`, or `test` mode.
                For the train, the data loader will take data
                from the train set, and sample one clip per video.
                For the test mode, the data loader will take data from test set,
                and sample multiple clips per video.
            sample_index_code (str): Options include `pyvideoai`, `TSN`.
                Slightly different implementation of how video is sampled
        """
        # Only support train, and test mode.
        assert mode in [
            "train",
            "test",
        ], "Split '{}' not supported".format(mode)
        self._csv_file = csv_file
        self._gulp_dir_path = gulp_dir_path
        self.gulp_dir = GulpDirectory(gulp_dir_path)
        self.mode = mode

        self._skeleton_pkl_path = skeleton_pkl_path

        self.sample_index_code = sample_index_code.lower()

        self.train_jitter_min = train_jitter_min
        self.train_jitter_max = train_jitter_max

        self.test_scale = test_scale

        self.train_horizontal_flip = train_horizontal_flip

        self.num_frames = num_frames

        self.crop_size = crop_size

        if greyscale:
            assert len(mean) == 1
            assert len(std) == 1
            assert not bgr, "Greyscale and BGR can't be set at the same time."
        else:
            assert len(mean) in [1, 3]
            assert len(std) in [1, 3]
        self.mean = torch.FloatTensor(mean)
        self.std = torch.FloatTensor(std)

        self.normalise = normalise
        self.bgr = bgr
        self.greyscale = greyscale

        if flow is not None:
            self.flow = flow.lower()
            assert self.flow in [
                "grey",
                "rg",
            ], f"Optical flow mode must be either grey or RG but got {flow}"

            self.frame_neighbours = frame_neighbours

            assert len(mean) in [1, 2]
            assert len(std) in [1, 2]
            assert (
                not greyscale
            ), "For optical flow data, it is impossible to use greyscale."
            assert (
                not bgr
            ), "For optical flow data, it is impossible to use BGR channel ordering."
        else:
            self.flow = None
            self.frame_neighbours = frame_neighbours

        self.video_id_to_label = video_id_to_label
        if video_id_to_label is not None:
            logger.info(
                "video_id_to_label is provided. It will replace the labels in the CSV file."
            )

        # For training mode, one single clip is sampled from every
        # video. For testing, NUM_ENSEMBLE_VIEWS clips are sampled from every
        # video. For every clip, NUM_SPATIAL_CROPS is cropped spatially from
        # the frames.
        if self.mode == "train":
            self._num_clips = 1
        elif self.mode == "test":
            self._num_clips = test_num_spatial_crops

        assert test_num_spatial_crops in [
            1,
            5,
            10,
        ], "1 for centre, 5 for centre and four corners, 10 for their horizontal flips"
        self.test_num_spatial_crops = test_num_spatial_crops

        logger.info(f"Constructing gulp video dataset {mode=}...")
        self._construct_loader()

    def _construct_loader(self):
        """
        Construct the video loader.
        """
        assert os.path.exists(self._csv_file), "{} not found".format(
            self._csv_file
        )

        self._gulp_keys = []
        self._video_ids = []
        self._labels = []
        self._start_frames = []  # number of sample video frames
        self._end_frames = []  # number of sample video frames
        self._spatial_temporal_idx = []
        # each entry is a dictionary with ['keypoint', 'keypoint_score', 'frame_dir', 'total_frames', 'original_shape', 'img_shape', 'label'] keys.
        self._skeletons = []
        self.max_num_persons = 0
        self.max_num_frames = 0

        with open(self._skeleton_pkl_path, "rb") as f:
            skeleton_data = pickle.load(f)

        skeletons = {}
        for skeleton_annotation in skeleton_data["annotations"]:
            # frame_dir is the gulp key without the class name and a slash
            skeletons[skeleton_annotation["frame_dir"]] = skeleton_annotation
            self.max_num_persons = max(
                self.max_num_persons,
                skeleton_annotation["keypoint"].shape[0],
            )
            self.max_num_frames = max(
                self.max_num_frames,
                skeleton_annotation["keypoint"].shape[1],
            )

        with open(self._csv_file, "r") as f:
            self.num_classes = int(f.readline())

            for clip_idx, key_label in enumerate(f.read().splitlines()):
                assert len(key_label.split()) == 5
                (
                    gulp_key,
                    video_id,
                    label,
                    start_frame,
                    end_frame,
                ) = key_label.split()

                # frame_dir is the gulp key without the class name and a slash
                self._skeletons.append(skeletons[gulp_key.split("/")[-1]])

                if self.video_id_to_label is None:
                    labels = label.split(";")

                    label_all_heads = []
                    for label in labels:
                        if self.num_classes > 0:
                            label_list = label.split(",")
                            label = np.zeros(
                                self.num_classes, dtype=np.float32
                            )
                            for label_idx in label_list:
                                label[int(label_idx)] = 1.0  # one hot encoding
                        else:
                            label = int(label)
                        label_all_heads.append(label)
                else:
                    label = self.video_id_to_label[int(video_id)]

                if len(label_all_heads) == 1:
                    # single head. Just use the element than the array.
                    multi_head = False
                    label = label_all_heads[0]
                else:
                    multi_head = True
                    label = np.array(label_all_heads)

                for idx in range(self._num_clips):
                    self._gulp_keys.append(gulp_key)
                    self._video_ids.append(int(video_id))
                    self._labels.append(label)
                    self._start_frames.append(int(start_frame))
                    self._end_frames.append(int(end_frame))
                    self._spatial_temporal_idx.append(idx)

        assert (
            len(self._gulp_keys) > 0
        ), f"Failed to load gulp video loader from {self._csv_file}"

        logger.info(
            f"Constructing gulp video dataloader (size: {len(self)}) from {self._csv_file}"
        )

    def __getitem__(self, index):
        """
        Given the video index, return the list of frames, label, and video
        index if the video can be fetched and decoded successfully, otherwise
        repeatly find a random video that can be decoded as a replacement.
        Args:
            index (int): the video index provided by the pytorch sampler.
        Returns:
            frames (tensor): the frames of sampled from the video. The dimension
                is `channel` x `num frames` x `height` x `width`.
            video_id (int): the ID of the current video.
            label (int): the label of the current video.
            index (int): Note that it will change from the index argument if self.train_class_balanced_sampling is True.
        """

        crop_size = self.crop_size
        if self.mode == "train":
            # -1 indicates random sampling.
            spatial_sample_index = -1
            min_scale = self.train_jitter_min
            max_scale = self.train_jitter_max
            sample_uniform = False
        elif self.mode == "test":
            # spatial_sample_index is in [0, 1, 2, 3, 4, 5, 6, 7, 8, 9].
            spatial_sample_index = (
                self._spatial_temporal_idx[index] % self.test_num_spatial_crops
            )
            min_scale, max_scale = [self.test_scale] * 2
            # The testing is deterministic and no jitter should be performed.
            # min_scale, max_scale are expect to be the same.
            assert len({min_scale, max_scale}) == 1
            sample_uniform = True
        else:
            raise NotImplementedError(
                "Does not support {} mode".format(self.mode)
            )

        # Decode video. Meta info is used to perform selective decoding.
        #        frame_indices = utils.TRN_sample_indices(self._num_sample_frames[index], self.num_frames, mode = self.mode)
        num_video_frames = (
            self._end_frames[index] - self._start_frames[index] + 1
        )
        if self.sample_index_code == "pyvideoai":
            frame_indices = utils.sparse_frame_indices(
                num_video_frames,
                self.num_frames,
                uniform=sample_uniform,
                num_neighbours=self.frame_neighbours,
            )
        elif self.sample_index_code == "tsn":
            frame_indices = utils.TSN_sample_indices(
                num_video_frames,
                self.num_frames,
                mode=self.mode,
                new_length=self.frame_neighbours,
            )
        else:
            raise ValueError(
                f"Wrong self.sample_index_code: {self.sample_index_code}. Should be pyvideoai, TSN, TDN"
            )

        frame_indices = [
            idx + self._start_frames[index] for idx in frame_indices
        ]  # add offset (frame number start)

        if self.flow == "grey":
            # Frames are saved as (u0, v0, u1, v1, ...)
            # Read pairs of greyscale images.
            frame_indices = [
                idx * 2 + uv for idx in frame_indices for uv in range(2)
            ]
            frames = np.stack(
                self.gulp_dir[self._gulp_keys[index], frame_indices][0]
            )  # (T*2, H, W)
            TC, H, W = frames.shape
            frames = np.reshape(frames, (TC // 2, 2, H, W))  # (T, C=2, H, W)
            frames = np.transpose(frames, (0, 2, 3, 1))  # (T, H, W, C=2)
        else:
            frames = np.stack(
                self.gulp_dir[self._gulp_keys[index], frame_indices][0]
            )  # (T, H, W, C=3)
            # or if greyscale images, (T, H, W)
            if frames.ndim == 3:
                # Greyscale images. (T, H, W) -> (T, H, W, 1)
                frames = np.expand_dims(frames, axis=-1)

            if self.flow == "rg":
                frames = frames[
                    ..., 0:2
                ]  # Use R and G as u and v (x,y). Discard B channel.

        if self.bgr:
            frames = frames[..., ::-1]

        if self.greyscale:
            raise NotImplementedError()

        frames = torch.from_numpy(frames)

        # Perform color normalization.
        frames = utils.tensor_normalize(
            frames, self.mean, self.std, normalise=self.normalise
        )

        # Reshape so that neighbouring frames go in the channel dimension.
        _, H, W, _ = frames.shape
        # T*neighbours, H, W, C -> T*neighbours, C, H, W
        frames = frames.permute(0, 3, 1, 2)
        if self.flow is not None:
            frames = frames.reshape(
                self.num_frames, 2 * self.frame_neighbours, H, W
            )  # T, C=2*neighbours, H, W
        else:
            frames = frames.reshape(
                self.num_frames, 3 * self.frame_neighbours, H, W
            )  # T, C=3*neighbours, H, W
        # T, C, H, W -> C, T, H, W
        frames = frames.permute(1, 0, 2, 3)

        # Perform data augmentation.
        (
            frames,
            scale_factor_width,
            scale_factor_height,
            x_offset,
            y_offset,
            is_flipped,
        ) = utils.spatial_sampling_5(
            frames,
            spatial_idx=spatial_sample_index,
            min_scale=min_scale,
            max_scale=max_scale,
            crop_size=crop_size,
            random_horizontal_flip=self.train_horizontal_flip,
        )

        video_id = self._video_ids[index]
        label = self._labels[index]

        keypoint = self._skeletons[index]["keypoint"]
        keypoint_score = self._skeletons[index]["keypoint_score"]
        skeleton_num_persons = keypoint.shape[0]
        skeleton_num_frames = keypoint.shape[1]
        # zero padding
        if skeleton_num_persons < self.max_num_persons:
            keypoint = np.pad(
                keypoint,
                (
                    (0, self.max_num_persons - skeleton_num_persons),
                    (0, 0),
                    (0, 0),
                    (0, 0),
                ),
                "constant",
                constant_values=0,
            )
            keypoint_score = np.pad(
                keypoint_score,
                ((0, self.max_num_persons - skeleton_num_persons), (0, 0), (0, 0)),
                "constant",
                constant_values=0,
            )
        if skeleton_num_frames < self.max_num_frames:
            keypoint = np.pad(
                keypoint,
                (
                    (0, 0),
                    (0, self.max_num_frames - skeleton_num_frames),
                    (0, 0),
                    (0, 0),
                ),
                "constant",
                constant_values=0,
            )
            keypoint_score = np.pad(
                keypoint_score,
                ((0, 0), (0, self.max_num_frames - skeleton_num_frames), (0, 0)),
                "constant",
                constant_values=0,
            )

        return {
            "video": frames,
            "video_ids": video_id,
            "labels": label,
            "spatial_sample_indices": spatial_sample_index,
            "indices": index,
            "frame_indices": np.array(frame_indices),
            "scale_factor_width": scale_factor_width,
            "scale_factor_height": scale_factor_height,
            "x_offset": x_offset,
            "y_offset": y_offset,
            "is_flipped": is_flipped,
<<<<<<< HEAD
            "skeleton_keypoints": self._skeletons[index]["keypoint"],
            "skeleton_keypoints_scores": self._skeletons[index][
                "keypoint_score"
            ],
=======
            "skeleton_num_persons": skeleton_num_persons,
            "skeleton_num_frames": skeleton_num_frames,
            "skeleton_keypoints": keypoint,
            "skeleton_keypoints_scores": keypoint_score,
>>>>>>> 8f24ac94
        }

    def __len__(self):
        """
        Returns:
            (int): the number of videos in the dataset.
        """
        return len(self._gulp_keys)<|MERGE_RESOLUTION|>--- conflicted
+++ resolved
@@ -430,7 +430,11 @@
             )
             keypoint_score = np.pad(
                 keypoint_score,
-                ((0, self.max_num_persons - skeleton_num_persons), (0, 0), (0, 0)),
+                (
+                    (0, self.max_num_persons - skeleton_num_persons),
+                    (0, 0),
+                    (0, 0),
+                ),
                 "constant",
                 constant_values=0,
             )
@@ -448,7 +452,11 @@
             )
             keypoint_score = np.pad(
                 keypoint_score,
-                ((0, 0), (0, self.max_num_frames - skeleton_num_frames), (0, 0)),
+                (
+                    (0, 0),
+                    (0, self.max_num_frames - skeleton_num_frames),
+                    (0, 0),
+                ),
                 "constant",
                 constant_values=0,
             )
@@ -465,17 +473,10 @@
             "x_offset": x_offset,
             "y_offset": y_offset,
             "is_flipped": is_flipped,
-<<<<<<< HEAD
-            "skeleton_keypoints": self._skeletons[index]["keypoint"],
-            "skeleton_keypoints_scores": self._skeletons[index][
-                "keypoint_score"
-            ],
-=======
             "skeleton_num_persons": skeleton_num_persons,
             "skeleton_num_frames": skeleton_num_frames,
             "skeleton_keypoints": keypoint,
             "skeleton_keypoints_scores": keypoint_score,
->>>>>>> 8f24ac94
         }
 
     def __len__(self):
