import multiprocessing as mp
import pathlib
from dataclasses import dataclass
from typing import Any, Optional, Tuple, Union

<<<<<<< HEAD
=======
import datasets
import learn2learn as l2l
import torch
>>>>>>> aa7310cb
from torchvision import transforms as T

from gate.boilerplate.decorators import configurable
from gate.boilerplate.utils import get_logger
from gate.config.variables import DATASET_DIR
from gate.data.core import GATEDataset
from gate.data.few_shot import bytes_to_string
from gate.data.few_shot.core import FewShotClassificationMetaDataset
from gate.data.few_shot.utils import FewShotSuperSplitSetOptions
from gate.data.transforms.tiny_image_transforms import pad_image

logger = get_logger(
    __name__,
)


def preprocess_transforms(sample: Tuple):
    image_transforms = T.Compose([T.Resize((224, 224))])
    image = image_transforms(sample[0])
    label = sample[1]
    return {"image": image, "label": label}


class OmniglotFewShotClassificationDataset(FewShotClassificationMetaDataset):
    def __init__(
        self,
        dataset_root: Union[str, pathlib.Path],
        split_name: str,
        download: bool,
        num_episodes: int,
        min_num_classes_per_set: int,
        min_num_samples_per_class: int,
        min_num_queries_per_class: int,
        num_classes_per_set: int,  # n_way
        num_samples_per_class: int,  # n_shot
        num_queries_per_class: int,
        variable_num_samples_per_class: bool,
        variable_num_classes_per_set: bool,
        support_set_input_transform: Optional[Any],
        query_set_input_transform: Optional[Any],
        support_set_target_transform: Optional[Any] = None,
        query_set_target_transform: Optional[Any] = None,
    ):
        DATASET_NAME = "metadataset/omniglot"
        super(OmniglotFewShotClassificationDataset, self).__init__(
            dataset_name=DATASET_NAME,
            dataset_root=dataset_root,
            dataset_dict=datasets.load_dataset(
                path="Antreas/omniglot",
                cache_dir=dataset_root,
                num_proc=mp.cpu_count(),
            ),
            preprocess_transforms=preprocess_transforms,
            split_name=split_name,
            num_episodes=num_episodes,
            num_classes_per_set=num_classes_per_set,
            num_samples_per_class=num_samples_per_class,
            num_queries_per_class=num_queries_per_class,
            variable_num_samples_per_class=variable_num_samples_per_class,
            variable_num_classes_per_set=variable_num_classes_per_set,
            support_set_input_transform=support_set_input_transform,
            query_set_input_transform=query_set_input_transform,
            support_set_target_transform=support_set_target_transform,
            query_set_target_transform=query_set_target_transform,
            split_percentage={
                FewShotSuperSplitSetOptions.TRAIN: float(1200 / 1623),
                FewShotSuperSplitSetOptions.VAL: float(200 / 1623),
                FewShotSuperSplitSetOptions.TEST: float(223 / 1623),
            },
            min_num_classes_per_set=min_num_classes_per_set,
            min_num_samples_per_class=min_num_samples_per_class,
            min_num_queries_per_class=min_num_queries_per_class,
        )


def build_dataset(set_name: str, num_episodes: int, data_dir: str) -> dict:
    """
    Build a SVHN dataset using the Hugging Face datasets library.

    Args:
        data_dir: The directory where the dataset cache is stored.
        set_name: The name of the dataset split to return
        ("train", "val", or "test").

    Returns:
        A dictionary containing the dataset split.
    """

    if set_name not in ["train", "val", "test"]:
        raise KeyError(f"Invalid set name: {set_name}")

    dataset_root = pathlib.Path(data_dir)
    data_set = OmniglotFewShotClassificationDataset(
        dataset_root=dataset_root,
        split_name=set_name,
        download=True,
        num_episodes=num_episodes,
        min_num_classes_per_set=2,
        min_num_samples_per_class=2,
        min_num_queries_per_class=2,
        num_classes_per_set=20,
        num_samples_per_class=15,
        num_queries_per_class=5,
        variable_num_samples_per_class=True,
        variable_num_classes_per_set=True,
        support_set_input_transform=None,
        query_set_input_transform=None,
        support_set_target_transform=None,
        query_set_target_transform=None,
    )

    return data_set


single_to_three_channel = T.Lambda(lambda x: x.repeat(3, 1, 1))
omniglot_transforms = T.Compose([lambda x: 1.0 - x, T.ToPILImage()])


def key_mapper(input_tuple):
    input_dict = {"image": input_tuple[0], "labels": input_tuple[1]}

    input_dict["image"]["image"]["support_set"] = [
        omniglot_transforms(item)
        for item in input_dict["image"]["image"]["support_set"]
    ]

    input_dict["image"]["image"]["query_set"] = [
        omniglot_transforms(item)
        for item in input_dict["image"]["image"]["query_set"]
    ]

    return {
        "image": input_dict["image"],
        "labels": input_dict["labels"],
    }


@configurable(
    group="dataset",
    name="omniglot-fs-classification",
    defaults=dict(data_dir=DATASET_DIR),
)
def build_gate_dataset(
    data_dir: Optional[str] = None,
    transforms: Optional[Any] = None,
) -> dict:
    train_set = GATEDataset(
        dataset=build_dataset("train", data_dir=data_dir, num_episodes=10000),
        infinite_sampling=True,
        transforms=[key_mapper, transforms],
    )

    val_set = GATEDataset(
        dataset=build_dataset("val", data_dir=data_dir, num_episodes=600),
        infinite_sampling=False,
        transforms=[key_mapper, transforms],
    )

    test_set = GATEDataset(
        dataset=build_dataset("test", data_dir=data_dir, num_episodes=600),
        infinite_sampling=False,
        transforms=[key_mapper, transforms],
    )

    dataset_dict = {"train": train_set, "val": val_set, "test": test_set}
    return dataset_dict


def build_dummy_dataset(transforms: Optional[Any] = None) -> dict:
    # Create a dummy dataset that emulates food-101's shape and modality
    pass


@dataclass
class DefaultHyperparameters:
    train_batch_size: int = 256
    eval_batch_size: int = 512
    num_classes: int = 101<|MERGE_RESOLUTION|>--- conflicted
+++ resolved
@@ -3,12 +3,10 @@
 from dataclasses import dataclass
 from typing import Any, Optional, Tuple, Union
 
-<<<<<<< HEAD
-=======
+
 import datasets
-import learn2learn as l2l
 import torch
->>>>>>> aa7310cb
+
 from torchvision import transforms as T
 
 from gate.boilerplate.decorators import configurable
