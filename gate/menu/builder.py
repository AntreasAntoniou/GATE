--- conflicted
+++ resolved
@@ -169,10 +169,7 @@
     Returns:
         experiment_dict (dict): A dictionary containing the experiment names as keys and the corresponding experiment commands as values.
     """
-<<<<<<< HEAD
-=======
-
->>>>>>> fb1f3f47
+
     experiment_dict = {}
 
     experiment_configs: Dict[str, Dict] = {
