from dataclasses import dataclass, field
from enum import Enum
from typing import Dict, List, Optional

from gate.data.few_shot import DatasetName as few_shot_dataset_name
from gate.data.image.classification import (
    DatasetName as image_class_dataset_name,
)
from gate.data.image.segmentation import DatasetName as image_seg_dataset_name
from gate.data.image_text.visual_relational_reasoning import (
    DatasetName as image_rr_dataset_name,
)
from gate.data.image_text.zero_shot import (
    DatasetName as image_text_dataset_name,
)
from gate.data.medical.classification import (
    DatasetName as med_classification_dataset_name,
)
from gate.data.medical.segmentation import ACDCDatasetName as acdc_dataset_name
from gate.data.medical.segmentation import MD_DatasetName as md_options
from gate.data.video import DatasetName as video_dataset_name
from gate.data.video import (
    RegressionDatasetName as video_regression_dataset_name,
)
from gate.models.backbones.bart_text import BartModelPaths
from gate.models.backbones.bert_text import BertModelPaths
from gate.models.backbones.clip_image import CLIPModelPaths
from gate.models.backbones.mpnet_text import MPNetModelPaths
from gate.models.backbones.wave2vec_audio import Wav2Vec2ModelPaths
from gate.models.backbones.whisper_audio import WhisperModelPaths
from gate.models.task_adapters.semantic_segmentation import (
    SegmentationLossOptions,
)
from gate.models.task_adapters.temporal_image_classification import Metrics


class DatasetName(Enum):
    IMAGE_CLASSIFICATION = image_class_dataset_name
    IMAGE_SEGMENTATION = image_seg_dataset_name
    IMAGE_TEXT_ZERO_SHOT_CLASSIFICATION = image_text_dataset_name
    MEDICAL_DECATHLON_SEGMENTATION = md_options
    MEDICAL_ACDC_SEGMENTATION = acdc_dataset_name
    MEDICAL_CLASSIFICATION = med_classification_dataset_name
    VISUAL_RELATIONAL_REASONING = image_rr_dataset_name
    FEW_SHOT_PROTONET_CLASSIFICATION = few_shot_dataset_name
    VIDEO_CLASSIFICATION = video_dataset_name
    VIDEO_REGRESSION = video_regression_dataset_name


class TrainerName(Enum):
    IMAGE_CLASSIFICATION = "image_classification"
    MULTI_CLASS_CLASSIFICATION = "multi_class_classification"
    VISUAL_RELATIONAL_REASONING = "visual_relational_reasoning"
    VIDEO_CLASSIFICATION = "video_classification"
    VIDEO_REGRESSION = "video_regression"
    IMAGE_SEMANTIC_SEGMENTATION = "image_semantic_segmentation"
    MEDICAL_SEMANTIC_SEGMENTATION = "medical_semantic_segmentation"
    IMAGE_TO_TEXT_ZERO_SHOT_CLASSIFICATION = (
        "image_to_text_zero_shot_classification"
    )


class EvaluatorName(Enum):
    IMAGE_CLASSIFICATION = "image_classification"
    MULTI_CLASS_CLASSIFICATION = "multi_class_classification"
    VISUAL_RELATIONAL_REASONING = "visual_relational_reasoning"
    VIDEO_CLASSIFICATION = "video_classification"
    VIDEO_REGRESSION = "video_regression"
    IMAGE_SEMANTIC_SEGMENTATION = "image_semantic_segmentation"
    MEDICAL_SEMANTIC_SEGMENTATION = "medical_semantic_segmentation"
    IMAGE_TO_TEXT_ZERO_SHOT_CLASSIFICATION = (
        "image_to_text_zero_shot_classification"
    )


@dataclass
class LearningRateConfig:
    default: List[float]
    dataset_specific: Dict[DatasetName, List[float]] = field(
        default_factory=dict
    )

    def get_lr(self, dataset_name: Optional[DatasetName] = None):
        if dataset_name in self.dataset_specific and dataset_name is not None:
            return self.dataset_specific[dataset_name]
        else:
            return self.default


@dataclass
class EncoderConfig:
    pretty_name: str
    image_size: int = 224
    pretrained: bool = True
    encoder_name: Optional[str] = None
    model_name: Optional[str] = None
    timm_model_name: Optional[str] = None
    clip_model_name: Optional[str] = None
    bart_model_name: Optional[str] = None
    bert_model_name: Optional[str] = None
    wav2vec2_model_name: Optional[str] = None
    whisper_model_name: Optional[str] = None
    mpnet_model_name: Optional[str] = None
    embedding_dim: Optional[int] = None
    num_projection_features: Optional[int] = None


@dataclass
class AdapterConfig:
    adapter_name: str
    metric_type: Optional[str] = None
    loss_type_id: Optional[str] = None


class AdapterTypeNames(Enum):
    IMAGE_CLASSIFICATION = AdapterConfig(
        adapter_name="backbone-with-linear-classifier"
    )
    FEW_SHOT_PROTONET = AdapterConfig(adapter_name="fs-protonet")
    SEGMENTATION = AdapterConfig(
        adapter_name="segmentation-adapter",
        loss_type_id=SegmentationLossOptions.DEFAULT.value,
    )
    MD_SEGMENTATION = AdapterConfig(
        adapter_name="segmentation-adapter",
        loss_type_id=SegmentationLossOptions.MD.value,
    )
    TEMPORAL_CLASSIFICATION = AdapterConfig(
        adapter_name="temporal-classification",
        metric_type=Metrics.CLASSIFICATION,
    )
    TEMPORAL_REGRESSION = AdapterConfig(
        adapter_name="temporal-classification", metric_type=Metrics.REGRESSION
    )
    RELATIONAL_REASONING = AdapterConfig(
        adapter_name="relational-reasoning",
    )
    RELATIONAL_REASONING_MULTI_TASK = AdapterConfig(
        adapter_name="relational-reasoning",
    )

    ZERO_SHOT_IMAGE_TEXT = AdapterConfig(
        adapter_name="duo-modal-zero-shot-classifier",
    )


# Create an Enum to store EncoderConfigs
class EncoderNames(Enum):
    CLIPViTBase16_224HF_IMAGE = EncoderConfig(
        pretty_name="CLIP_B16_224HF_image",
        model_name=CLIPModelPaths.openai_b_16,
        encoder_name="clip-image",
        num_projection_features=768,
    )
    CLIPViTBase16_224HF_TEXT = EncoderConfig(
        pretty_name="CLIP_B16_224HF_text",
        model_name=CLIPModelPaths.openai_b_16,
        encoder_name="clip-text",
        num_projection_features=768,
    )
    BART_TEXT = EncoderConfig(
        pretty_name="BART",
        bart_model_name=BartModelPaths.base,
        clip_model_name=CLIPModelPaths.openai_b_16,
        encoder_name="bart",
        num_projection_features=768,
    )
    BERT_TEXT = EncoderConfig(
        pretty_name="BERT",
        bert_model_name=BertModelPaths.base_uncased,
        clip_model_name=CLIPModelPaths.openai_b_16,
        encoder_name="bert",
        num_projection_features=768,
    )
    MPNet = EncoderConfig(
        pretty_name="MPNET",
        mpnet_model_name=MPNetModelPaths.base,
        clip_model_name=CLIPModelPaths.openai_b_16,
        encoder_name="mpnet",
        num_projection_features=768,
    )
    Wave2VecV2Base = EncoderConfig(
        pretty_name="W2V2",
        encoder_name="wav2vecv2",
        wav2vec2_model_name=Wav2Vec2ModelPaths.base,
        clip_model_name=CLIPModelPaths.openai_b_16,
        num_projection_features=768,
    )
    WhisperBase = EncoderConfig(
        pretty_name="Whisper",
        encoder_name="whisper",
        whisper_model_name=WhisperModelPaths.base,
        clip_model_name=CLIPModelPaths.openai_b_16,
        num_projection_features=768,
    )
    # ResNet50A1 = EncoderConfig(
    #     pretty_name="R50A1",
    #     timm_model_name="resnet50.a1_in1k",
    #     clip_model_name=CLIPModelPaths.openai_b_16,
    #     encoder_name="timm",
    # )
    # ResNeXt50_32x4dA1 = EncoderConfig(
    #     pretty_name="RNX50_32x4A1",
    #     timm_model_name="resnext50_32x4d.a1_in1k",
    #     clip_model_name=CLIPModelPaths.openai_b_16,
    #     encoder_name="timm",
    # )
    # SamViTBase16_224 = EncoderConfig(
    #     pretty_name="SViT_B16_224",
    #     timm_model_name="vit_base_patch16_224.sam_in1k",
    #     clip_model_name=CLIPModelPaths.openai_b_16,
    #     encoder_name="timm",
    # )
    AugRegViTBase16_224 = EncoderConfig(
        pretty_name="AR_ViT_B16_224",
        timm_model_name="vit_base_patch16_224.augreg_in1k",
        clip_model_name=CLIPModelPaths.openai_b_16,
        encoder_name="timm",
        num_projection_features=768,
    )
    # DiNoViTBase16_224 = EncoderConfig(
    #     pretty_name="DINO_B16_224",
    #     timm_model_name="vit_base_patch16_224.dino",
    #     clip_model_name=CLIPModelPaths.openai_b_16,
    #     encoder_name="timm",
    # )
    # CLIPViTBase16_224 = EncoderConfig(
    #     pretty_name="CLIP_B16_224",
    #     timm_model_name="vit_base_patch32_clip_224",
    #     clip_model_name=CLIPModelPaths.openai_b_16,
    #     encoder_name="timm",
    # )
    # LaionViTBase16_224 = EncoderConfig(
    #     pretty_name="Laion_B16_224",
    #     timm_model_name="vit_base_patch16_clip_224.laion2b",
    #     clip_model_name=CLIPModelPaths.openai_b_16,
    #     encoder_name="timm",
    # )
    # EfficientFormer_s0 = EncoderConfig(
    #     pretty_name="EffFormer_s0",
    #     timm_model_name="efficientformerv2_s0",
    #     clip_model_name=CLIPModelPaths.openai_b_16,
    #     encoder_name="timm",
    # )
    EffNetV2_RW_S_RA2 = EncoderConfig(
        pretty_name="EffV2_RW_S",
        timm_model_name="efficientnetv2_rw_s.ra2_in1k",
        clip_model_name=CLIPModelPaths.openai_b_16,
        encoder_name="timm",
        num_projection_features=768,
    )
    # ConvNextV2_Base = EncoderConfig(
    #     pretty_name="ConvNextV2_Base",
    #     timm_model_name="convnextv2_base",
    #     clip_model_name=CLIPModelPaths.openai_b_16,
    #     encoder_name="timm",
    # )
    # DeiT3BasePatch16_224 = EncoderConfig(
    #     pretty_name="DeiT3_B16_224",
    #     timm_model_name="deit3_base_patch16_224.fb_in1k",
    #     clip_model_name=CLIPModelPaths.openai_b_16,
    #     encoder_name="timm",
    # )
    # FlexViTBase_1200EP = EncoderConfig(
    #     pretty_name="Flex_B_1200EP",
    #     timm_model_name="flexivit_base.1200ep_in1k",
    #     clip_model_name=CLIPModelPaths.openai_b_16,
    #     encoder_name="timm",
    # )
    # IJEPAViTHugePatch14_224 = EncoderConfig(
    #     pretty_name="IJEPA_Huge_P14_224",
    #     timm_model_name="vit_huge_patch14_gap_224.in22k_ijepa",
    #     clip_model_name=CLIPModelPaths.openai_b_16,
    #     encoder_name="timm",
    #     embedding_dim=768,
    # )
    # SIGLIPPathch16_224 = EncoderConfig(
    #     pretty_name="SIGLIP_P16_224",
    #     timm_model_name="vit_base_patch16_siglip_224",
    #     clip_model_name=CLIPModelPaths.openai_b_16,
    #     encoder_name="timm",
    # )


@dataclass
class ModelConfig:
    learning_rate_config: LearningRateConfig
    adapter_config: AdapterConfig
    encoder_config: EncoderConfig
    eval_batch_size: int = 128
    train_batch_size: int = 128
    weight_decay: float = 0.01


<<<<<<< HEAD
def get_model_selection(
    model_type, batch_size, resnet_lr, vit_lr, wd: float = 0.01
):
=======
def get_model_selection(adapter_config, batch_size, resnet_lr, vit_lr):
>>>>>>> fb1f3f47
    return {
        EncoderNames.Wave2VecV2Base.value.pretty_name: ModelConfig(
            adapter_config=adapter_config,
            encoder_config=EncoderNames.Wave2VecV2Base,
            learning_rate_config=LearningRateConfig(
                default=[vit_lr], dataset_specific={}
            ),
            weight_decay=wd,
            train_batch_size=batch_size,
            eval_batch_size=batch_size,
        ),
        EncoderNames.WhisperBase.value.pretty_name: ModelConfig(
            adapter_config=adapter_config,
            encoder_config=EncoderNames.WhisperBase,
            learning_rate_config=LearningRateConfig(
                default=[vit_lr], dataset_specific={}
            ),
            weight_decay=wd,
            train_batch_size=batch_size,
            eval_batch_size=batch_size,
        ),
        EncoderNames.MPNet.value.pretty_name: ModelConfig(
            adapter_config=adapter_config,
            encoder_config=EncoderNames.MPNet,
            learning_rate_config=LearningRateConfig(
                default=[vit_lr], dataset_specific={}
            ),
            weight_decay=wd,
            train_batch_size=batch_size,
            eval_batch_size=batch_size,
        ),
        EncoderNames.BERT_TEXT.value.pretty_name: ModelConfig(
            adapter_config=adapter_config,
            encoder_config=EncoderNames.BERT_TEXT,
            learning_rate_config=LearningRateConfig(
                default=[vit_lr], dataset_specific={}
            ),
            weight_decay=wd,
            train_batch_size=batch_size,
            eval_batch_size=batch_size,
        ),
        EncoderNames.BART_TEXT.value.pretty_name: ModelConfig(
            adapter_config=adapter_config,
            encoder_config=EncoderNames.BART_TEXT,
            learning_rate_config=LearningRateConfig(
                default=[vit_lr], dataset_specific={}
            ),
            weight_decay=wd,
            train_batch_size=batch_size,
            eval_batch_size=batch_size,
        ),
        EncoderNames.CLIPViTBase16_224HF_IMAGE.value.pretty_name: ModelConfig(
            adapter_config=adapter_config,
            encoder_config=EncoderNames.CLIPViTBase16_224HF_IMAGE,
            learning_rate_config=LearningRateConfig(
                default=[vit_lr], dataset_specific={}
            ),
            weight_decay=wd,
            train_batch_size=batch_size,
            eval_batch_size=batch_size,
        ),
        EncoderNames.CLIPViTBase16_224HF_TEXT.value.pretty_name: ModelConfig(
            adapter_config=adapter_config,
            encoder_config=EncoderNames.CLIPViTBase16_224HF_TEXT,
            learning_rate_config=LearningRateConfig(
                default=[vit_lr], dataset_specific={}
            ),
            weight_decay=wd,
            train_batch_size=batch_size,
            eval_batch_size=batch_size,
        ),
<<<<<<< HEAD
        # EncoderNames.IJEPAViTHugePatch14_224.value.pretty_name: ModelConfig(
        #     model_type=model_type,
        #     encoder_config=EncoderNames.IJEPAViTHugePatch14_224,
        #     learning_rate_config=LearningRateConfig(
        #         default=[vit_lr], dataset_specific={}
        #     ),
        #     weight_decay=wd,
        #     train_batch_size=batch_size,
        #     eval_batch_size=batch_size,
        # ),
        EncoderNames.SIGLIPPathch16_224.value.pretty_name: ModelConfig(
            model_type=model_type,
            encoder_config=EncoderNames.SIGLIPPathch16_224,
            learning_rate_config=LearningRateConfig(
                default=[vit_lr], dataset_specific={}
            ),
            weight_decay=wd,
            train_batch_size=batch_size,
            eval_batch_size=batch_size,
        ),
        EncoderNames.EfficientFormer_s0.value.pretty_name: ModelConfig(
            model_type=model_type,
            encoder_config=EncoderNames.EfficientFormer_s0,
=======
        EncoderNames.AugRegViTBase16_224.value.pretty_name: ModelConfig(
            adapter_config=adapter_config,
            encoder_config=EncoderNames.AugRegViTBase16_224,
>>>>>>> fb1f3f47
            learning_rate_config=LearningRateConfig(
                default=[vit_lr], dataset_specific={}
            ),
            weight_decay=wd,
            train_batch_size=batch_size,
            eval_batch_size=batch_size,
        ),
<<<<<<< HEAD
        EncoderNames.ResNet50A1.value.pretty_name: ModelConfig(
            model_type=model_type,
            encoder_config=EncoderNames.ResNet50A1,
            learning_rate_config=LearningRateConfig(
                default=[resnet_lr], dataset_specific={}
            ),
            weight_decay=wd,
            train_batch_size=batch_size,
            eval_batch_size=batch_size,
        ),
=======
        # EncoderNames.LaionViTBase16_224.value.pretty_name: ModelConfig(
        #     adapter_config=adapter_config,
        #     encoder_config=EncoderNames.LaionViTBase16_224,
        #     learning_rate_config=LearningRateConfig(
        #         default=[vit_lr], dataset_specific={}
        #     ),
        #     train_batch_size=batch_size,
        #     eval_batch_size=batch_size,
        # ),
        # EncoderNames.SamViTBase16_224.value.pretty_name: ModelConfig(
        #     adapter_config=adapter_config,
        #     encoder_config=EncoderNames.SamViTBase16_224,
        #     learning_rate_config=LearningRateConfig(
        #         default=[vit_lr], dataset_specific={}
        #     ),
        #     train_batch_size=batch_size,
        #     eval_batch_size=batch_size,
        # ),
        # EncoderNames.AugRegViTBase16_224.value.pretty_name: ModelConfig(
        #     adapter_config=adapter_config,
        #     encoder_config=EncoderNames.AugRegViTBase16_224,
        #     learning_rate_config=LearningRateConfig(
        #         default=[vit_lr], dataset_specific={}
        #     ),
        #     train_batch_size=batch_size,
        #     eval_batch_size=batch_size,
        # ),
        # EncoderNames.DiNoViTBase16_224.value.pretty_name: ModelConfig(
        #     adapter_config=adapter_config,
        #     encoder_config=EncoderNames.DiNoViTBase16_224,
        #     learning_rate_config=LearningRateConfig(
        #         default=[vit_lr], dataset_specific={}
        #     ),
        #     train_batch_size=batch_size,
        #     eval_batch_size=batch_size,
        # ),
        # EncoderNames.DeiT3BasePatch16_224.value.pretty_name: ModelConfig(
        #     adapter_config=adapter_config,
        #     encoder_config=EncoderNames.DeiT3BasePatch16_224,
        #     learning_rate_config=LearningRateConfig(
        #         default=[vit_lr], dataset_specific={}
        #     ),
        #     train_batch_size=batch_size,
        #     eval_batch_size=batch_size,
        # ),
        # EncoderNames.FlexViTBase_1200EP.value.pretty_name: ModelConfig(
        #     adapter_config=adapter_config,
        #     encoder_config=EncoderNames.FlexViTBase_1200EP,
        #     learning_rate_config=LearningRateConfig(
        #         default=[vit_lr], dataset_specific={}
        #     ),
        #     train_batch_size=batch_size,
        #     eval_batch_size=batch_size,
        # ),
        # EncoderNames.IJEPAViTHugePatch14_224.value.pretty_name: ModelConfig(
        #     adapter_config=adapter_config,
        #     encoder_config=EncoderNames.IJEPAViTHugePatch14_224,
        #     learning_rate_config=LearningRateConfig(
        #         default=[vit_lr], dataset_specific={}
        #     ),
        #     train_batch_size=batch_size,
        #     eval_batch_size=batch_size,
        # ),
        # EncoderNames.SIGLIPPathch16_224.value.pretty_name: ModelConfig(
        #     adapter_config=adapter_config,
        #     encoder_config=EncoderNames.SIGLIPPathch16_224,
        #     learning_rate_config=LearningRateConfig(
        #         default=[vit_lr], dataset_specific={}
        #     ),
        #     train_batch_size=batch_size,
        #     eval_batch_size=batch_size,
        # ),
        # EncoderNames.EfficientFormer_s0.value.pretty_name: ModelConfig(
        #     adapter_config=adapter_config,
        #     encoder_config=EncoderNames.EfficientFormer_s0,
        #     learning_rate_config=LearningRateConfig(
        #         default=[vit_lr], dataset_specific={}
        #     ),
        #     train_batch_size=batch_size,
        #     eval_batch_size=batch_size,
        # ),
>>>>>>> fb1f3f47
        EncoderNames.EffNetV2_RW_S_RA2.value.pretty_name: ModelConfig(
            adapter_config=adapter_config,
            encoder_config=EncoderNames.EffNetV2_RW_S_RA2,
            learning_rate_config=LearningRateConfig(
                default=[resnet_lr], dataset_specific={}
            ),
            weight_decay=wd,
            train_batch_size=batch_size,
            eval_batch_size=batch_size,
        ),
<<<<<<< HEAD
        EncoderNames.ResNeXt50_32x4dA1.value.pretty_name: ModelConfig(
            model_type=model_type,
            encoder_config=EncoderNames.ResNeXt50_32x4dA1,
            learning_rate_config=LearningRateConfig(
                default=[resnet_lr], dataset_specific={}
            ),
            weight_decay=wd,
            train_batch_size=batch_size,
            eval_batch_size=batch_size,
        ),
        EncoderNames.ConvNextV2_Base.value.pretty_name: ModelConfig(
            model_type=model_type,
            encoder_config=EncoderNames.ConvNextV2_Base,
            learning_rate_config=LearningRateConfig(
                default=[resnet_lr], dataset_specific={}
            ),
            weight_decay=wd,
            train_batch_size=batch_size,
            eval_batch_size=batch_size,
        ),
=======
        # EncoderNames.EffNetV2_RW_S_RA2.value.pretty_name: ModelConfig(
        #     adapter_config=adapter_config,
        #     encoder_config=EncoderNames.EffNetV2_RW_S_RA2,
        #     learning_rate_config=LearningRateConfig(
        #         default=[resnet_lr], dataset_specific={}
        #     ),
        #     train_batch_size=batch_size,
        #     eval_batch_size=batch_size,
        # ),
        # EncoderNames.ResNeXt50_32x4dA1.value.pretty_name: ModelConfig(
        #     adapter_config=adapter_config,
        #     encoder_config=EncoderNames.ResNeXt50_32x4dA1,
        #     learning_rate_config=LearningRateConfig(
        #         default=[resnet_lr], dataset_specific={}
        #     ),
        #     train_batch_size=batch_size,
        #     eval_batch_size=batch_size,
        # ),
        # EncoderNames.ConvNextV2_Base.value.pretty_name: ModelConfig(
        #     adapter_config=adapter_config,
        #     encoder_config=EncoderNames.ConvNextV2_Base,
        #     learning_rate_config=LearningRateConfig(
        #         default=[resnet_lr], dataset_specific={}
        #     ),
        #     train_batch_size=batch_size,
        #     eval_batch_size=batch_size,
        # ),
>>>>>>> fb1f3f47
    }<|MERGE_RESOLUTION|>--- conflicted
+++ resolved
@@ -292,13 +292,9 @@
     weight_decay: float = 0.01
 
 
-<<<<<<< HEAD
 def get_model_selection(
-    model_type, batch_size, resnet_lr, vit_lr, wd: float = 0.01
+    adapter_config, batch_size, resnet_lr, vit_lr, wd: float = 0.01
 ):
-=======
-def get_model_selection(adapter_config, batch_size, resnet_lr, vit_lr):
->>>>>>> fb1f3f47
     return {
         EncoderNames.Wave2VecV2Base.value.pretty_name: ModelConfig(
             adapter_config=adapter_config,
@@ -370,46 +366,99 @@
             train_batch_size=batch_size,
             eval_batch_size=batch_size,
         ),
-<<<<<<< HEAD
+        EncoderNames.AugRegViTBase16_224.value.pretty_name: ModelConfig(
+            adapter_config=adapter_config,
+            encoder_config=EncoderNames.AugRegViTBase16_224,
+            learning_rate_config=LearningRateConfig(
+                default=[vit_lr], dataset_specific={}
+            ),
+            train_batch_size=batch_size,
+            eval_batch_size=batch_size,
+        ),
+        # EncoderNames.LaionViTBase16_224.value.pretty_name: ModelConfig(
+        #     adapter_config=adapter_config,
+        #     encoder_config=EncoderNames.LaionViTBase16_224,
+        #     learning_rate_config=LearningRateConfig(
+        #         default=[vit_lr], dataset_specific={}
+        #     ),
+        #     train_batch_size=batch_size,
+        #     eval_batch_size=batch_size,
+        # ),
+        # EncoderNames.SamViTBase16_224.value.pretty_name: ModelConfig(
+        #     adapter_config=adapter_config,
+        #     encoder_config=EncoderNames.SamViTBase16_224,
+        #     learning_rate_config=LearningRateConfig(
+        #         default=[vit_lr], dataset_specific={}
+        #     ),
+        #     train_batch_size=batch_size,
+        #     eval_batch_size=batch_size,
+        # ),
+        # EncoderNames.AugRegViTBase16_224.value.pretty_name: ModelConfig(
+        #     adapter_config=adapter_config,
+        #     encoder_config=EncoderNames.AugRegViTBase16_224,
+        #     learning_rate_config=LearningRateConfig(
+        #         default=[vit_lr], dataset_specific={}
+        #     ),
+        #     train_batch_size=batch_size,
+        #     eval_batch_size=batch_size,
+        # ),
+        # EncoderNames.DiNoViTBase16_224.value.pretty_name: ModelConfig(
+        #     adapter_config=adapter_config,
+        #     encoder_config=EncoderNames.DiNoViTBase16_224,
+        #     learning_rate_config=LearningRateConfig(
+        #         default=[vit_lr], dataset_specific={}
+        #     ),
+        #     train_batch_size=batch_size,
+        #     eval_batch_size=batch_size,
+        # ),
+        # EncoderNames.DeiT3BasePatch16_224.value.pretty_name: ModelConfig(
+        #     adapter_config=adapter_config,
+        #     encoder_config=EncoderNames.DeiT3BasePatch16_224,
+        #     learning_rate_config=LearningRateConfig(
+        #         default=[vit_lr], dataset_specific={}
+        #     ),
+        #     train_batch_size=batch_size,
+        #     eval_batch_size=batch_size,
+        # ),
+        # EncoderNames.FlexViTBase_1200EP.value.pretty_name: ModelConfig(
+        #     adapter_config=adapter_config,
+        #     encoder_config=EncoderNames.FlexViTBase_1200EP,
+        #     learning_rate_config=LearningRateConfig(
+        #         default=[vit_lr], dataset_specific={}
+        #     ),
+        #     train_batch_size=batch_size,
+        #     eval_batch_size=batch_size,
+        # ),
         # EncoderNames.IJEPAViTHugePatch14_224.value.pretty_name: ModelConfig(
-        #     model_type=model_type,
+        #     adapter_config=adapter_config,
         #     encoder_config=EncoderNames.IJEPAViTHugePatch14_224,
         #     learning_rate_config=LearningRateConfig(
         #         default=[vit_lr], dataset_specific={}
         #     ),
-        #     weight_decay=wd,
-        #     train_batch_size=batch_size,
-        #     eval_batch_size=batch_size,
-        # ),
-        EncoderNames.SIGLIPPathch16_224.value.pretty_name: ModelConfig(
-            model_type=model_type,
-            encoder_config=EncoderNames.SIGLIPPathch16_224,
-            learning_rate_config=LearningRateConfig(
-                default=[vit_lr], dataset_specific={}
-            ),
-            weight_decay=wd,
-            train_batch_size=batch_size,
-            eval_batch_size=batch_size,
-        ),
-        EncoderNames.EfficientFormer_s0.value.pretty_name: ModelConfig(
-            model_type=model_type,
-            encoder_config=EncoderNames.EfficientFormer_s0,
-=======
-        EncoderNames.AugRegViTBase16_224.value.pretty_name: ModelConfig(
-            adapter_config=adapter_config,
-            encoder_config=EncoderNames.AugRegViTBase16_224,
->>>>>>> fb1f3f47
-            learning_rate_config=LearningRateConfig(
-                default=[vit_lr], dataset_specific={}
-            ),
-            weight_decay=wd,
-            train_batch_size=batch_size,
-            eval_batch_size=batch_size,
-        ),
-<<<<<<< HEAD
-        EncoderNames.ResNet50A1.value.pretty_name: ModelConfig(
-            model_type=model_type,
-            encoder_config=EncoderNames.ResNet50A1,
+        #     train_batch_size=batch_size,
+        #     eval_batch_size=batch_size,
+        # ),
+        # EncoderNames.SIGLIPPathch16_224.value.pretty_name: ModelConfig(
+        #     adapter_config=adapter_config,
+        #     encoder_config=EncoderNames.SIGLIPPathch16_224,
+        #     learning_rate_config=LearningRateConfig(
+        #         default=[vit_lr], dataset_specific={}
+        #     ),
+        #     train_batch_size=batch_size,
+        #     eval_batch_size=batch_size,
+        # ),
+        # EncoderNames.EfficientFormer_s0.value.pretty_name: ModelConfig(
+        #     adapter_config=adapter_config,
+        #     encoder_config=EncoderNames.EfficientFormer_s0,
+        #     learning_rate_config=LearningRateConfig(
+        #         default=[vit_lr], dataset_specific={}
+        #     ),
+        #     train_batch_size=batch_size,
+        #     eval_batch_size=batch_size,
+        # ),
+        EncoderNames.EffNetV2_RW_S_RA2.value.pretty_name: ModelConfig(
+            adapter_config=adapter_config,
+            encoder_config=EncoderNames.EffNetV2_RW_S_RA2,
             learning_rate_config=LearningRateConfig(
                 default=[resnet_lr], dataset_specific={}
             ),
@@ -417,121 +466,6 @@
             train_batch_size=batch_size,
             eval_batch_size=batch_size,
         ),
-=======
-        # EncoderNames.LaionViTBase16_224.value.pretty_name: ModelConfig(
-        #     adapter_config=adapter_config,
-        #     encoder_config=EncoderNames.LaionViTBase16_224,
-        #     learning_rate_config=LearningRateConfig(
-        #         default=[vit_lr], dataset_specific={}
-        #     ),
-        #     train_batch_size=batch_size,
-        #     eval_batch_size=batch_size,
-        # ),
-        # EncoderNames.SamViTBase16_224.value.pretty_name: ModelConfig(
-        #     adapter_config=adapter_config,
-        #     encoder_config=EncoderNames.SamViTBase16_224,
-        #     learning_rate_config=LearningRateConfig(
-        #         default=[vit_lr], dataset_specific={}
-        #     ),
-        #     train_batch_size=batch_size,
-        #     eval_batch_size=batch_size,
-        # ),
-        # EncoderNames.AugRegViTBase16_224.value.pretty_name: ModelConfig(
-        #     adapter_config=adapter_config,
-        #     encoder_config=EncoderNames.AugRegViTBase16_224,
-        #     learning_rate_config=LearningRateConfig(
-        #         default=[vit_lr], dataset_specific={}
-        #     ),
-        #     train_batch_size=batch_size,
-        #     eval_batch_size=batch_size,
-        # ),
-        # EncoderNames.DiNoViTBase16_224.value.pretty_name: ModelConfig(
-        #     adapter_config=adapter_config,
-        #     encoder_config=EncoderNames.DiNoViTBase16_224,
-        #     learning_rate_config=LearningRateConfig(
-        #         default=[vit_lr], dataset_specific={}
-        #     ),
-        #     train_batch_size=batch_size,
-        #     eval_batch_size=batch_size,
-        # ),
-        # EncoderNames.DeiT3BasePatch16_224.value.pretty_name: ModelConfig(
-        #     adapter_config=adapter_config,
-        #     encoder_config=EncoderNames.DeiT3BasePatch16_224,
-        #     learning_rate_config=LearningRateConfig(
-        #         default=[vit_lr], dataset_specific={}
-        #     ),
-        #     train_batch_size=batch_size,
-        #     eval_batch_size=batch_size,
-        # ),
-        # EncoderNames.FlexViTBase_1200EP.value.pretty_name: ModelConfig(
-        #     adapter_config=adapter_config,
-        #     encoder_config=EncoderNames.FlexViTBase_1200EP,
-        #     learning_rate_config=LearningRateConfig(
-        #         default=[vit_lr], dataset_specific={}
-        #     ),
-        #     train_batch_size=batch_size,
-        #     eval_batch_size=batch_size,
-        # ),
-        # EncoderNames.IJEPAViTHugePatch14_224.value.pretty_name: ModelConfig(
-        #     adapter_config=adapter_config,
-        #     encoder_config=EncoderNames.IJEPAViTHugePatch14_224,
-        #     learning_rate_config=LearningRateConfig(
-        #         default=[vit_lr], dataset_specific={}
-        #     ),
-        #     train_batch_size=batch_size,
-        #     eval_batch_size=batch_size,
-        # ),
-        # EncoderNames.SIGLIPPathch16_224.value.pretty_name: ModelConfig(
-        #     adapter_config=adapter_config,
-        #     encoder_config=EncoderNames.SIGLIPPathch16_224,
-        #     learning_rate_config=LearningRateConfig(
-        #         default=[vit_lr], dataset_specific={}
-        #     ),
-        #     train_batch_size=batch_size,
-        #     eval_batch_size=batch_size,
-        # ),
-        # EncoderNames.EfficientFormer_s0.value.pretty_name: ModelConfig(
-        #     adapter_config=adapter_config,
-        #     encoder_config=EncoderNames.EfficientFormer_s0,
-        #     learning_rate_config=LearningRateConfig(
-        #         default=[vit_lr], dataset_specific={}
-        #     ),
-        #     train_batch_size=batch_size,
-        #     eval_batch_size=batch_size,
-        # ),
->>>>>>> fb1f3f47
-        EncoderNames.EffNetV2_RW_S_RA2.value.pretty_name: ModelConfig(
-            adapter_config=adapter_config,
-            encoder_config=EncoderNames.EffNetV2_RW_S_RA2,
-            learning_rate_config=LearningRateConfig(
-                default=[resnet_lr], dataset_specific={}
-            ),
-            weight_decay=wd,
-            train_batch_size=batch_size,
-            eval_batch_size=batch_size,
-        ),
-<<<<<<< HEAD
-        EncoderNames.ResNeXt50_32x4dA1.value.pretty_name: ModelConfig(
-            model_type=model_type,
-            encoder_config=EncoderNames.ResNeXt50_32x4dA1,
-            learning_rate_config=LearningRateConfig(
-                default=[resnet_lr], dataset_specific={}
-            ),
-            weight_decay=wd,
-            train_batch_size=batch_size,
-            eval_batch_size=batch_size,
-        ),
-        EncoderNames.ConvNextV2_Base.value.pretty_name: ModelConfig(
-            model_type=model_type,
-            encoder_config=EncoderNames.ConvNextV2_Base,
-            learning_rate_config=LearningRateConfig(
-                default=[resnet_lr], dataset_specific={}
-            ),
-            weight_decay=wd,
-            train_batch_size=batch_size,
-            eval_batch_size=batch_size,
-        ),
-=======
         # EncoderNames.EffNetV2_RW_S_RA2.value.pretty_name: ModelConfig(
         #     adapter_config=adapter_config,
         #     encoder_config=EncoderNames.EffNetV2_RW_S_RA2,
@@ -559,5 +493,4 @@
         #     train_batch_size=batch_size,
         #     eval_batch_size=batch_size,
         # ),
->>>>>>> fb1f3f47
     }