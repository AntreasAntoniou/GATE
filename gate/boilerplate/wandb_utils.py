import logging
import math
from typing import Any, Dict, Optional

import numpy as np
import torch
import torch.nn.functional as F
import torchvision.transforms as T
import wandb
<<<<<<< HEAD
=======

from gate.boilerplate.utils import create_montage, get_logger, normalize_image
>>>>>>> dfc5ba52

logger = logging.getLogger(name=__name__)


def visualize_video_with_labels(video, logits, labels, name):
    logger.info(
        f"name: {name}, mean: {video_data.mean()}, std: {video_data.std()}, min: {video_data.min()}, max: {video_data.max()}, dtype: {video_data.dtype}"
    )
    video_data = video.cpu() - video.min()
    video_data = video_data / video_data.max()
    video_data = video_data * 255

    if isinstance(logits, torch.Tensor):
        logits = logits.cpu()

    if isinstance(labels, torch.Tensor):
        labels = labels.cpu()

    logger.info(
        f"name: {name}, mean: {video_data.mean()}, std: {video_data.std()}, min: {video_data.min()}, max: {video_data.max()}, dtype: {video_data.dtype}"
    )

    # Log the video and labels to wandb
    wandb_video_data_dict = {}
    for idx, (video_clip, logit, label) in enumerate(
        zip(video_data, logits, labels)
    ):
        wandb_video_data_dict[f"{name}/video/{idx}"] = wandb.Video(
            video_clip,
            fps=1,
            format="gif",
            caption=f"Predicted: {logit}, True: {label}",
        )

    return wandb_video_data_dict


def log_wandb_3d_volumes_and_masks(
    volumes: torch.Tensor,
    logits: torch.Tensor,
    labels: torch.Tensor,
    label_idx_to_description: Optional[dict] = None,
    prefix: str = "general",
) -> None:
    """
    Function to visualize MRI volumes using Weights & Biases (wandb).

    Args:
        input_volumes (torch.Tensor): Input volumes with shape (b, s, c, h, w).
        predicted_volumes (torch.Tensor): Predicted volumes with shape (b, s, h, w).
        label_volumes (torch.Tensor): Label volumes with shape (b, s, h, w).
        label_idx_to_description (dict): Dictionary mapping label indices to descriptions.
        run_name (str): Name of the wandb run.

    Returns:
        None
    """

    # Convert PyTorch tensors to NumPy arrays
    input_volumes_np = normalize_image(volumes.float()).cpu()
    predicted_volumes_np = logits.long().cpu()
    label_volumes_np = labels.long().cpu()

    if len(input_volumes_np.shape) == 4:
        input_volumes_np = input_volumes_np.unsqueeze(0)
    if len(predicted_volumes_np.shape) == 3:
        predicted_volumes_np = predicted_volumes_np.unsqueeze(0)
    if len(label_volumes_np.shape) == 3:
        label_volumes_np = label_volumes_np.unsqueeze(0)

    for data, name in zip(
        [input_volumes_np, predicted_volumes_np, label_volumes_np],
        ["Input", "Predicted", "Label"],
    ):
        if data is input_volumes_np:
            assert (
                len(data.shape) == 5
            ), f"{name} volumes should be 5D in the shape of (b, s, c, h, w)"
        else:
            assert (
                len(data.shape) == 4
            ), f"{name} volumes should be 4D in the shape of (b, s, h, w)"

    # If no label description is provided, use a default mapping of indices to themselves
    if label_idx_to_description is None:
        unique_labels = np.unique(label_volumes_np)
        label_idx_to_description = {
            label: str(label) for label in unique_labels
        }

    # Define a helper function to create a wandb.Image with masks
    def wb_mask(bg_img, pred_mask, true_mask):
        return wandb.Image(
            bg_img,
            masks={
                "prediction": {
                    "mask_data": pred_mask,
                    "class_labels": label_idx_to_description,
                },
                "ground truth": {
                    "mask_data": true_mask,
                    "class_labels": label_idx_to_description,
                },
            },
        )

    image_mask_list = []
    # Log volumes to wandb
    for i in range(input_volumes_np.shape[0]):
        bg_image = (
            create_montage(input_volumes_np[i]).permute([2, 0, 1]).float()
        )
        prediction_mask = create_montage(predicted_volumes_np[i]).long()
        true_mask = create_montage(label_volumes_np[i]).long()

        bg_image = T.ToPILImage()(bg_image)
        prediction_mask = prediction_mask.numpy()
        true_mask = true_mask.numpy()
        image_mask_list.append(wb_mask(bg_image, prediction_mask, true_mask))

    return {f"{prefix}/medical_segmentation_episode": image_mask_list}


def log_wandb_masks(
    images: torch.Tensor,
    logits: torch.Tensor,
    labels: torch.Tensor,
    label_idx_to_description: Dict[int, str],
    prefix: str = "general",
):
    def wb_mask(bg_img, pred_mask, true_mask):
        return wandb.Image(
            bg_img,
            masks={
                "prediction": {
                    "mask_data": pred_mask,
                    "class_labels": label_idx_to_description,
                },
                "ground truth": {
                    "mask_data": true_mask,
                    "class_labels": label_idx_to_description,
                },
            },
        )

    mask_list = []
    for i in range(len(images)):
        bg_image = T.ToPILImage()(normalize_image(images[i]))
        prediction_mask = logits[i].detach().cpu().numpy().astype(np.uint8)
        true_mask = labels[i].detach().cpu().numpy().astype(np.uint8)

        mask_list.append(wb_mask(bg_image, prediction_mask, true_mask))

    return {f"{prefix}/segmentation_episode": mask_list}


def log_wandb_images(
    images: torch.Tensor,
    reconstructions: torch.Tensor,
    prefix: str = "general",
):
    episode_list = []
    for i in range(images.shape[0]):
        image = images[i]
        reconstruction = reconstructions[i]
        normalized_image = normalize_image(image)
        normalized_reconstruction = normalize_image(reconstruction)
        ae_episode = torch.cat(
            [normalized_image, normalized_reconstruction], dim=2
        )
        ae_episode = wandb.Image(ae_episode)
        episode_list.append(ae_episode)

    return {f"{prefix}/autoencoder_episode": episode_list}


def normalize_image(image: torch.Tensor) -> torch.Tensor:
    min_val = torch.min(image)
    max_val = torch.max(image)
    normalized_image = (image - min_val) / (max_val - min_val)

    return normalized_image


def create_montage(arr: np.ndarray) -> np.ndarray:
    """
    Create a 2D montage from a 3D or 4D numpy array.

    Args:
        arr (np.ndarray): Input array with shape (s, h, w) or (s, c, h, w).

    Returns:
        np.ndarray: 2D montage.
    """

    # Check the shape of the input array
    assert len(arr.shape) in [
        3,
        4,
    ], "Input array should be 3D in the shape of (s, h, w) or 4D in the shape of (s, c, h, w)"

    # Get the shape of the input array
    if len(arr.shape) == 3:
        s, h, w = arr.shape
        c = None
    else:
        s, c, h, w = arr.shape

    # Compute the new height and width
    h_new = w_new = math.ceil(math.sqrt(s))

    # Create an empty array to hold the montage
    montage = (
        np.empty((h_new * h, w_new * w, c))
        if c is not None
        else np.empty((h_new * h, w_new * w))
    )

    # Fill the montage with slices from the input array
    for i in range(h_new):
        for j in range(w_new):
            idx = i * w_new + j
            if idx < s:
                if c is not None:
                    if isinstance(arr, torch.Tensor):
                        montage[i * h : (i + 1) * h, j * w : (j + 1) * w] = (
                            arr[idx].permute(1, 2, 0).numpy()
                        )
                    else:
                        montage[
                            i * h : (i + 1) * h, j * w : (j + 1) * w
                        ] = arr[idx].transpose(1, 2, 0)
                else:
                    montage[i * h : (i + 1) * h, j * w : (j + 1) * w] = arr[
                        idx
                    ]
            else:
                # Fill any extra entries with empty arrays
                montage[i * h : (i + 1) * h, j * w : (j + 1) * w] = (
                    np.zeros((h, w, c)) if c is not None else np.zeros((h, w))
                )

    return torch.tensor(montage)


def visualize_volume(item, name):
    input_volumes = item["image"]
    input_volumes = input_volumes.float().unsqueeze(0).unsqueeze(0)
    predicted_volumes = item["labels"].float().unsqueeze(0)
    label_volumes = item["labels"].float().unsqueeze(0)

    print(
        f"Input volumes shape: {input_volumes.shape}, dtype: {input_volumes.dtype}, min: {input_volumes.min()}, max: {input_volumes.max()}, mean: {input_volumes.mean()}, std: {input_volumes.std()}"
    )
    print(
        f"Predicted volumes shape: {predicted_volumes.shape}, dtype: {predicted_volumes.dtype}, min: {predicted_volumes.min()}, max: {predicted_volumes.max()}, mean: {predicted_volumes.mean()}, std: {predicted_volumes.std()}"
    )
    print(
        f"Label volumes shape: {label_volumes.shape}, dtype: {label_volumes.dtype}, min: {label_volumes.min()}, max: {label_volumes.max()}, mean: {label_volumes.mean()}, std: {label_volumes.std()}"
    )

    # Start a Weights & Biases run
    run = wandb.init(
        project="gate-visualization", job_type="visualize_dataset"
    )

    # Visualize the data
    wandb.log(
        log_wandb_3d_volumes_and_masks(
            F.interpolate(
                input_volumes.reshape(
                    -1,
                    input_volumes.shape[-3],
                    input_volumes.shape[-2],
                    input_volumes.shape[-1],
                ),
                size=(256, 256),
                mode="bicubic",
            ).reshape(*input_volumes.shape[:-2] + (256, 256)),
            predicted_volumes.long(),
            label_volumes.long(),
            prefix=name,
        )
    )

    # Finish the run
    run.finish()<|MERGE_RESOLUTION|>--- conflicted
+++ resolved
@@ -6,12 +6,9 @@
 import torch
 import torch.nn.functional as F
 import torchvision.transforms as T
+
 import wandb
-<<<<<<< HEAD
-=======
-
 from gate.boilerplate.utils import create_montage, get_logger, normalize_image
->>>>>>> dfc5ba52
 
 logger = logging.getLogger(name=__name__)
 
