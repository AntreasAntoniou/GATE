#!/usr/bin/env python

from setuptools import find_packages, setup

main_requirements = [
    "torch",
    "torchvision",
    "torchaudio",
    "timm",
    "accelerate",
    "datasets",
    "transformers",
    "orjson",
    "gh",
    "tabulate",
    "nvitop",
    "hydra-zen",
    "neptune",
    "pytorchvideo",
    "torchtyping",
    "h5py",
    "wandb",
    "rich",
    "opencv-python",
    "scipy",
    "segmentation-models-pytorch @ git+https://github.com/qubvel/segmentation_models.pytorch.git",
<<<<<<< HEAD
    "gulpio2 @ git+https://github.com/kiyoon/GulpIO2",
=======
    "monai",
    "nibabel",
>>>>>>> 77bd3e7c
]

dev_requirements = [
    "pytest",
    "isort",
    "jupyterlab",
    "black",
]

print(f"Installing {find_packages()}")
# TODO: Automate pip install for pytorch deps depending on platform and GPU availability --extra-index-url https://download.pytorch.org/whl/cu118
setup(
    name="gate",
    version="0.8.0",
    description="A minimal, stateless, machine learning research template for PyTorch",
    author="Antreas Antoniou",
    author_email="iam@antreas.io",
    packages=find_packages(),
    install_requires=main_requirements,
    extras_require={
        "dev": dev_requirements,
    },
)<|MERGE_RESOLUTION|>--- conflicted
+++ resolved
@@ -24,12 +24,9 @@
     "opencv-python",
     "scipy",
     "segmentation-models-pytorch @ git+https://github.com/qubvel/segmentation_models.pytorch.git",
-<<<<<<< HEAD
     "gulpio2 @ git+https://github.com/kiyoon/GulpIO2",
-=======
     "monai",
     "nibabel",
->>>>>>> 77bd3e7c
 ]
 
 dev_requirements = [
