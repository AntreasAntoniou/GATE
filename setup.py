--- conflicted
+++ resolved
@@ -26,14 +26,11 @@
     "gulpio2 @ git+https://github.com/kiyoon/GulpIO2",
     "monai",
     "nibabel",
-<<<<<<< HEAD
     "decord",
     "kaggle",
-=======
     "natsort",
     "timm @ git+https://github.com/huggingface/pytorch-image-models.git",
     "tali @ git+https://github.com/AntreasAntoniou/TALI.git",
->>>>>>> b63698ce
 ]
 # "segmentation-models-pytorch @ git+https://github.com/qubvel/segmentation_models.pytorch.git",
 
