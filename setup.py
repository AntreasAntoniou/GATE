--- conflicted
+++ resolved
@@ -24,11 +24,8 @@
     "opencv-python",
     "scipy",
     "segmentation-models-pytorch @ git+https://github.com/qubvel/segmentation_models.pytorch.git",
-<<<<<<< HEAD
     "soundfile",
-=======
     "gulpio2 @ git+https://github.com/kiyoon/GulpIO2",
->>>>>>> 5b6b610c
     "monai",
     "nibabel",
 ]
