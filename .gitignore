--- conflicted
+++ resolved
@@ -163,7 +163,6 @@
 *.pydevproject
 *.pycharm
 *.pycharm_helpers
-<<<<<<< HEAD
 *.egg-info
 
 # Secret files
@@ -178,7 +177,4 @@
 # CSV and Tex
 notebooks/*.csv
 notebooks/*.tex
-notebooks/*.txt
-=======
-*.egg-info
->>>>>>> a7f977db
+notebooks/*.txt